{
  "name": "@contentful/ecommerce-app-base",
  "description": "Library to quickly build an app to integrate your e-commerce system of choice with Contentful",
  "version": "2.6.93",
  "main": "lib/index.js",
  "types": "lib/index.d.ts",
  "author": "Contentful GmbH",
  "license": "MIT",
  "files": [
    "lib"
  ],
  "repository": {
    "type": "git",
    "url": "https://github.com/contentful/apps.git",
    "directory": "packages/ecommerce-app-base"
  },
  "devDependencies": {
    "@testing-library/jest-dom": "5.16.2",
    "@testing-library/react": "12.1.3",
    "@types/array-move": "2.0.0",
    "@types/jest": "27.4.1",
<<<<<<< HEAD
    "@types/lodash": "4.14.179",
    "@types/node": "17.0.21",
    "@types/react": "17.0.40",
    "@types/react-dom": "17.0.13",
=======
    "@types/lodash.get": "4.4.7",
    "@types/node": "17.0.25",
    "@types/react": "17.0.43",
    "@types/react-dom": "18.0.1",
>>>>>>> 86569742
    "@types/react-sortable-hoc": "0.7.1",
    "jest": "27.5.1",
    "react": "17.0.2",
    "react-dom": "17.0.2",
    "rimraf": "3.0.2",
    "ts-jest": "27.1.4",
    "typedoc": "0.22.15",
    "typedoc-plugin-markdown": "3.12.0",
    "typescript": "4.6.3"
  },
  "dependencies": {
    "@contentful/app-sdk": "^4.0.0",
    "@contentful/f36-components": "^4.0.0",
    "@contentful/f36-tokens": "^4.0.0",
    "array-move": "^3.0.0",
    "contentful-management": "^8.0.0",
    "emotion": "^10.0.0",
    "lodash": "^4.0.0",
    "react-sortable-hoc": "^2.0.0"
  },
  "peerDependencies": {
    "react": "^16.3.0 || ^17.0.0",
    "react-dom": "^16.3.0 || ^17.0.0"
  },
  "scripts": {
    "build": "rimraf lib && tsc",
    "build:docs": "rimraf docs && typedoc",
    "prepublishOnly": "npm run build && npm run build:docs",
    "test": "jest --watch",
    "test:ci": "jest"
  }
}<|MERGE_RESOLUTION|>--- conflicted
+++ resolved
@@ -19,17 +19,10 @@
     "@testing-library/react": "12.1.3",
     "@types/array-move": "2.0.0",
     "@types/jest": "27.4.1",
-<<<<<<< HEAD
     "@types/lodash": "4.14.179",
-    "@types/node": "17.0.21",
-    "@types/react": "17.0.40",
-    "@types/react-dom": "17.0.13",
-=======
-    "@types/lodash.get": "4.4.7",
     "@types/node": "17.0.25",
     "@types/react": "17.0.43",
-    "@types/react-dom": "18.0.1",
->>>>>>> 86569742
+    "@types/react-dom": "17.0.13",
     "@types/react-sortable-hoc": "0.7.1",
     "jest": "27.5.1",
     "react": "17.0.2",
