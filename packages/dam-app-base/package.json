{
  "name": "@contentful/dam-app-base",
  "description": "Library to build an app to integrate your Digital Asset Management (DAM) system of choice with Contentful",
  "version": "1.3.52",
  "main": "lib/index.js",
  "types": "lib/index.d.ts",
  "author": "Contentful GmbH",
  "license": "MIT",
  "files": [
    "lib"
  ],
  "repository": {
    "type": "git",
    "url": "https://github.com/contentful/apps.git",
    "directory": "packages/dam-app-base"
  },
  "devDependencies": {
    "@testing-library/react": "12.1.3",
    "@types/array-move": "2.0.0",
    "@types/jest": "27.4.1",
<<<<<<< HEAD
    "@types/react": "17.0.39",
=======
    "@types/lodash.get": "4.4.6",
    "@types/react": "17.0.40",
>>>>>>> d84b842e
    "@types/react-dom": "17.0.13",
    "@types/react-sortable-hoc": "0.7.1",
    "jest": "27.5.1",
    "react": "17.0.2",
    "react-dom": "17.0.2",
    "rimraf": "3.0.2",
    "ts-jest": "27.1.3",
    "typedoc": "0.22.12",
    "typedoc-plugin-markdown": "3.11.14",
    "typescript": "4.5.5"
  },
  "dependencies": {
    "@contentful/app-sdk": "^4.0.0",
    "@contentful/f36-components": "^4.0.0",
    "@contentful/f36-tokens": "^4.0.0",
    "array-move": "^3.0.0",
    "contentful-management": "^8.0.0",
    "emotion": "^10.0.0",
    "react-sortable-hoc": "^2.0.0"
  },
  "peerDependencies": {
    "react": "^16.3.0 || ^17.0.0",
    "react-dom": "^16.3.0 || ^17.0.0"
  },
  "scripts": {
    "build": "rimraf lib && tsc",
    "build:docs": "rimraf docs && typedoc",
    "prepublishOnly": "npm run build && npm run build:docs",
    "test": "jest --watch",
    "test:ci": "jest"
  }
}<|MERGE_RESOLUTION|>--- conflicted
+++ resolved
@@ -18,12 +18,8 @@
     "@testing-library/react": "12.1.3",
     "@types/array-move": "2.0.0",
     "@types/jest": "27.4.1",
-<<<<<<< HEAD
-    "@types/react": "17.0.39",
-=======
     "@types/lodash.get": "4.4.6",
     "@types/react": "17.0.40",
->>>>>>> d84b842e
     "@types/react-dom": "17.0.13",
     "@types/react-sortable-hoc": "0.7.1",
     "jest": "27.5.1",
