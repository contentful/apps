--- conflicted
+++ resolved
@@ -15,14 +15,6 @@
     "directory": "packages/dam-app-base"
   },
   "devDependencies": {
-<<<<<<< HEAD
-=======
-    "@babel/core": "7.15.8",
-    "@babel/plugin-proposal-class-properties": "7.14.5",
-    "@babel/plugin-transform-runtime": "7.15.0",
-    "@babel/preset-env": "7.15.6",
-    "@babel/preset-react": "7.14.5",
->>>>>>> 1d60470a
     "@testing-library/react": "9.4.0",
     "@types/array-move": "2.0.0",
     "@types/jest": "27.0.2",
