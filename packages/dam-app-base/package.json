{
  "name": "@contentful/dam-app-base",
  "description": "Library to build an app to integrate your Digital Asset Management (DAM) system of choice with Contentful",
  "version": "1.3.60",
  "main": "lib/index.js",
  "types": "lib/index.d.ts",
  "author": "Contentful GmbH",
  "license": "MIT",
  "files": [
    "lib"
  ],
  "repository": {
    "type": "git",
    "url": "https://github.com/contentful/apps.git",
    "directory": "packages/dam-app-base"
  },
  "devDependencies": {
    "@testing-library/react": "12.1.3",
    "@types/array-move": "2.0.0",
    "@types/jest": "27.4.1",
    "@types/lodash.get": "4.4.6",
    "@types/react": "17.0.43",
    "@types/react-dom": "18.0.0",
    "@types/react-sortable-hoc": "0.7.1",
    "jest": "27.5.1",
    "react": "17.0.2",
    "react-dom": "17.0.2",
    "rimraf": "3.0.2",
    "ts-jest": "27.1.4",
    "typedoc": "0.22.14",
    "typedoc-plugin-markdown": "3.11.14",
    "typescript": "4.6.3"
  },
  "dependencies": {
    "@contentful/app-sdk": "^4.0.0",
<<<<<<< HEAD
    "@contentful/f36-components": "^4.0.0",
    "@contentful/f36-tokens": "^4.0.0",
    "array-move": "^3.0.0",
    "contentful-management": "^8.0.0",
    "emotion": "^10.0.0",
=======
    "@contentful/forma-36-fcss": "^0.3.3",
    "@contentful/forma-36-react-components": "^3.93.2",
    "@contentful/forma-36-tokens": "^0.11.0",
    "@emotion/css": "^11.1.3",
    "array-move": "^3.0.1",
    "contentful-management": "^9.0.0",
    "lodash.get": "^4.4.2",
>>>>>>> e8037f41
    "react-sortable-hoc": "^2.0.0"
  },
  "peerDependencies": {
    "react": "^16.3.0 || ^17.0.0",
    "react-dom": "^16.3.0 || ^17.0.0"
  },
  "scripts": {
    "build": "rimraf lib && tsc",
    "build:docs": "rimraf docs && typedoc",
    "prepublishOnly": "npm run build && npm run build:docs",
    "test": "jest --watch",
    "test:ci": "jest"
  }
}<|MERGE_RESOLUTION|>--- conflicted
+++ resolved
@@ -33,21 +33,11 @@
   },
   "dependencies": {
     "@contentful/app-sdk": "^4.0.0",
-<<<<<<< HEAD
     "@contentful/f36-components": "^4.0.0",
     "@contentful/f36-tokens": "^4.0.0",
     "array-move": "^3.0.0",
     "contentful-management": "^8.0.0",
     "emotion": "^10.0.0",
-=======
-    "@contentful/forma-36-fcss": "^0.3.3",
-    "@contentful/forma-36-react-components": "^3.93.2",
-    "@contentful/forma-36-tokens": "^0.11.0",
-    "@emotion/css": "^11.1.3",
-    "array-move": "^3.0.1",
-    "contentful-management": "^9.0.0",
-    "lodash.get": "^4.4.2",
->>>>>>> e8037f41
     "react-sortable-hoc": "^2.0.0"
   },
   "peerDependencies": {
