{
  "name": "typescript-template",
  "version": "0.1.0",
  "private": true,
  "dependencies": {
    "@contentful/app-sdk": "^4.3.5",
    "@contentful/f36-components": "^4.3.9",
    "@contentful/f36-tokens": "^4.0.1",
    "@contentful/react-apps-toolkit": "^0.5.1",
<<<<<<< HEAD
    "contentful-management": "^8.2.1",
=======
    "contentful-management": "^8.2.2",
>>>>>>> b89ba8d9
    "emotion": "^10.0.27",
    "react": "^17.0.2",
    "react-dom": "^17.0.2",
    "react-scripts": "^5.0.0"
  },
  "scripts": {
    "start": "cross-env BROWSER=none react-scripts start",
    "build": "react-scripts build",
    "test": "react-scripts test",
    "eject": "react-scripts eject",
    "create-app-definition": "contentful-app-scripts create-app-definition",
    "upload": "contentful-app-scripts upload --bundle-dir ./build",
    "upload-ci": "contentful-app-scripts upload --ci --bundle-dir ./build  --organization-id $CONTENTFUL_ORG_ID --definition-id $CONTENTFUL_APP_DEF_ID --token $CONTENTFUL_ACCESS_TOKEN"
  },
  "eslintConfig": {
    "extends": "react-app"
  },
  "browserslist": {
    "production": [
      ">0.2%",
      "not dead",
      "not op_mini all"
    ],
    "development": [
      "last 1 chrome version",
      "last 1 firefox version",
      "last 1 safari version"
    ]
  },
  "devDependencies": {
    "@contentful/app-scripts": "^0.15.7",
    "@testing-library/jest-dom": "^5.16.2",
    "@testing-library/react": "^12.1.4",
    "@tsconfig/create-react-app": "^1.0.2",
    "@types/jest": "^27.4.1",
    "@types/node": "^17.0.22",
    "@types/react": "^17.0.41",
    "@types/react-dom": "^17.0.14",
    "cross-env": "^7.0.3",
    "typescript": "^4.6.2"
  },
  "homepage": "."
}<|MERGE_RESOLUTION|>--- conflicted
+++ resolved
@@ -7,11 +7,7 @@
     "@contentful/f36-components": "^4.3.9",
     "@contentful/f36-tokens": "^4.0.1",
     "@contentful/react-apps-toolkit": "^0.5.1",
-<<<<<<< HEAD
-    "contentful-management": "^8.2.1",
-=======
     "contentful-management": "^8.2.2",
->>>>>>> b89ba8d9
     "emotion": "^10.0.27",
     "react": "^17.0.2",
     "react-dom": "^17.0.2",
