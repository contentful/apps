{
  "name": "typescript-template",
  "version": "0.1.0",
  "private": true,
  "dependencies": {
    "@contentful/app-sdk": "^4.22.1",
    "@contentful/f36-components": "4.47.3",
    "@contentful/f36-tokens": "4.0.2",
    "@contentful/react-apps-toolkit": "1.2.16",
    "contentful-management": "10.39.1",
    "emotion": "10.0.27",
    "react": "18.2.0",
    "react-dom": "18.2.0",
    "react-scripts": "5.0.1"
  },
  "scripts": {
    "start": "cross-env BROWSER=none react-scripts start",
    "build": "react-scripts build",
    "test": "react-scripts test",
    "eject": "react-scripts eject",
    "create-app-definition": "contentful-app-scripts create-app-definition",
    "upload": "contentful-app-scripts upload --bundle-dir ./build",
    "upload-ci": "contentful-app-scripts upload --ci --bundle-dir ./build --organization-id $CONTENTFUL_ORG_ID --definition-id $CONTENTFUL_APP_DEF_ID --token $CONTENTFUL_ACCESS_TOKEN"
  },
  "eslintConfig": {
    "extends": "react-app"
  },
  "browserslist": {
    "production": [
      ">0.2%",
      "not dead",
      "not op_mini all"
    ],
    "development": [
      "last 1 chrome version",
      "last 1 firefox version",
      "last 1 safari version"
    ]
  },
  "devDependencies": {
    "@contentful/app-scripts": "1.10.2",
    "@testing-library/jest-dom": "5.17.0",
    "@testing-library/react": "14.0.0",
<<<<<<< HEAD
    "@tsconfig/create-react-app": "2.0.0",
    "@types/jest": "29.5.2",
    "@types/node": "16.18.38",
    "@types/react": "18.2.14",
    "@types/react-dom": "18.2.6",
    "cross-env": "7.0.3",
=======
    "@tsconfig/create-react-app": "2.0.1",
    "@types/jest": "29.5.3",
    "@types/node": "18.16.19",
    "@types/react": "18.2.15",
    "@types/react-dom": "18.2.7",
    "cross-env": "7.0.3",
    "esbuild": "^0.18.14",
>>>>>>> d7ff74b6
    "typescript": "4.9.5"
  },
  "homepage": "."
}<|MERGE_RESOLUTION|>--- conflicted
+++ resolved
@@ -41,22 +41,11 @@
     "@contentful/app-scripts": "1.10.2",
     "@testing-library/jest-dom": "5.17.0",
     "@testing-library/react": "14.0.0",
-<<<<<<< HEAD
-    "@tsconfig/create-react-app": "2.0.0",
-    "@types/jest": "29.5.2",
+    "@tsconfig/create-react-app": "2.0.1",
     "@types/node": "16.18.38",
-    "@types/react": "18.2.14",
-    "@types/react-dom": "18.2.6",
-    "cross-env": "7.0.3",
-=======
-    "@tsconfig/create-react-app": "2.0.1",
-    "@types/jest": "29.5.3",
-    "@types/node": "18.16.19",
     "@types/react": "18.2.15",
     "@types/react-dom": "18.2.7",
     "cross-env": "7.0.3",
-    "esbuild": "^0.18.14",
->>>>>>> d7ff74b6
     "typescript": "4.9.5"
   },
   "homepage": "."
