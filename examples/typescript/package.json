{
  "name": "typescript-template",
  "version": "0.1.0",
  "private": true,
  "dependencies": {
    "@contentful/app-sdk": "^4.3.5",
    "@contentful/f36-components": "^4.3.9",
    "@contentful/f36-tokens": "^4.0.1",
<<<<<<< HEAD
    "@contentful/react-apps-toolkit": "^0.5.1",
    "contentful-management": "^8.2.1",
=======
    "contentful-management": "^8.2.2",
>>>>>>> c0644e2f
    "emotion": "^10.0.27",
    "react": "^17.0.2",
    "react-dom": "^17.0.2",
    "react-scripts": "^5.0.0"
  },
  "scripts": {
    "start": "cross-env BROWSER=none react-scripts start",
    "build": "react-scripts build",
    "test": "react-scripts test",
    "eject": "react-scripts eject",
    "create-app-definition": "contentful-app-scripts create-app-definition",
    "upload": "contentful-app-scripts upload --bundle-dir ./build",
    "upload-ci": "contentful-app-scripts upload --ci --bundle-dir ./build  --organization-id $CONTENTFUL_ORG_ID --definition-id $CONTENTFUL_APP_DEF_ID --token $CONTENTFUL_ACCESS_TOKEN"
  },
  "eslintConfig": {
    "extends": "react-app"
  },
  "browserslist": {
    "production": [
      ">0.2%",
      "not dead",
      "not op_mini all"
    ],
    "development": [
      "last 1 chrome version",
      "last 1 firefox version",
      "last 1 safari version"
    ]
  },
  "devDependencies": {
    "@contentful/app-scripts": "^0.15.7",
    "@testing-library/jest-dom": "^5.16.2",
    "@testing-library/react": "^12.1.4",
    "@tsconfig/create-react-app": "^1.0.2",
    "@types/jest": "^27.4.1",
    "@types/node": "^17.0.21",
    "@types/react": "^17.0.41",
    "@types/react-dom": "^17.0.14",
    "cross-env": "^7.0.3",
    "typescript": "^4.6.2"
  },
  "homepage": "."
}<|MERGE_RESOLUTION|>--- conflicted
+++ resolved
@@ -6,12 +6,8 @@
     "@contentful/app-sdk": "^4.3.5",
     "@contentful/f36-components": "^4.3.9",
     "@contentful/f36-tokens": "^4.0.1",
-<<<<<<< HEAD
     "@contentful/react-apps-toolkit": "^0.5.1",
-    "contentful-management": "^8.2.1",
-=======
     "contentful-management": "^8.2.2",
->>>>>>> c0644e2f
     "emotion": "^10.0.27",
     "react": "^17.0.2",
     "react-dom": "^17.0.2",
