{
  "name": "javascript-template",
  "version": "0.1.0",
  "private": true,
  "dependencies": {
<<<<<<< HEAD
    "@contentful/app-sdk": "^4.4.0-alpha.1",
    "@contentful/f36-components": "^4.4.0",
=======
    "@contentful/app-sdk": "^4.3.5",
    "@contentful/f36-components": "^4.4.1",
>>>>>>> 17575eb3
    "@contentful/f36-tokens": "^4.0.1",
    "@contentful/react-apps-toolkit": "^1.0.1",
    "contentful-management": "^9.0.0",
    "emotion": "^10.0.27",
    "react": "^17.0.2",
    "react-dom": "^17.0.2",
    "react-scripts": "^5.0.0"
  },
  "scripts": {
    "start": "cross-env BROWSER=none react-scripts start",
    "build": "react-scripts build",
    "test": "react-scripts test",
    "eject": "react-scripts eject",
    "create-app-definition": "contentful-app-scripts create-app-definition",
    "upload": "contentful-app-scripts upload --bundle-dir ./build",
    "upload-ci": "contentful-app-scripts upload --ci --bundle-dir ./build  --organization-id $CONTENTFUL_ORG_ID --definition-id $CONTENTFUL_APP_DEF_ID --token $CONTENTFUL_ACCESS_TOKEN"
  },
  "eslintConfig": {
    "extends": "react-app"
  },
  "browserslist": {
    "production": [
      ">0.2%",
      "not dead",
      "not op_mini all"
    ],
    "development": [
      "last 1 chrome version",
      "last 1 firefox version",
      "last 1 safari version"
    ]
  },
  "devDependencies": {
    "@contentful/app-scripts": "^1.0.1",
    "@testing-library/jest-dom": "^5.16.4",
    "@testing-library/react": "^12.1.4",
    "cross-env": "^7.0.3"
  },
  "homepage": "."
}<|MERGE_RESOLUTION|>--- conflicted
+++ resolved
@@ -3,13 +3,8 @@
   "version": "0.1.0",
   "private": true,
   "dependencies": {
-<<<<<<< HEAD
     "@contentful/app-sdk": "^4.4.0-alpha.1",
-    "@contentful/f36-components": "^4.4.0",
-=======
-    "@contentful/app-sdk": "^4.3.5",
     "@contentful/f36-components": "^4.4.1",
->>>>>>> 17575eb3
     "@contentful/f36-tokens": "^4.0.1",
     "@contentful/react-apps-toolkit": "^1.0.1",
     "contentful-management": "^9.0.0",
