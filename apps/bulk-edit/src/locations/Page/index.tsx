--- conflicted
+++ resolved
@@ -16,15 +16,9 @@
 import { SortMenu, SORT_OPTIONS } from './components/SortMenu';
 import { EntryTable } from './components/EntryTable';
 import { BulkEditModal } from './components/BulkEditModal';
-<<<<<<< HEAD
+import { UndoBulkEditModal } from './components/UndoBulkEditModal';
 import { updateEntryFieldLocalized, getEntryFieldValue, getEntryTitle } from './utils/entryUtils';
-import { WarningOctagonIcon } from '@phosphor-icons/react';
-import tokens from '@contentful/f36-tokens';
-=======
-import { UndoBulkEditModal } from './components/UndoBulkEditModal';
-import { updateEntryFieldLocalized, getEntryFieldValue } from './utils/entryUtils';
 import { ErrorNote } from './components/ErrorNote';
->>>>>>> bb9e0c32
 
 const PAGE_SIZE_OPTIONS = [15, 50, 100];
 
@@ -388,48 +382,14 @@
                       <Spinner />
                     ) : (
                       <>
-<<<<<<< HEAD
-                        {failedUpdates.length > 0 &&
-                          (() => {
-                            const firstFailedValue = getEntryTitle(
-                              failedUpdates[0],
-                              selectedContentType,
-                              defaultLocale
-                            );
-                            return (
-                              <Note
-                                variant="negative"
-                                icon={
-                                  <WarningOctagonIcon
-                                    fill={tokens.red600}
-                                    height={tokens.spacingM}
-                                    width={tokens.spacingM}
-                                  />
-                                }
-                                style={styles.errorNote}
-                                onClose={() => setFailedUpdates([])}
-                                withCloseButton>
-                                {`${failedUpdates.length} field${
-                                  failedUpdates.length > 1 ? 's' : ''
-                                } did not update: `}
-                                {firstFailedValue}
-                                {failedUpdates.length > 1 &&
-                                  ` and ${failedUpdates.length - 1} more entry field${
-                                    failedUpdates.length > 2 ? 's' : ''
-                                  }`}
-                              </Note>
-                            );
-                          })()}
-=======
                         {failedUpdates.length > 0 && (
                           <ErrorNote
                             failedUpdates={failedUpdates}
-                            selectedField={selectedField}
+                            selectedContentType={selectedContentType}
                             defaultLocale={defaultLocale}
                             onClose={() => setFailedUpdates([])}
                           />
                         )}
->>>>>>> bb9e0c32
                         <EntryTable
                           entries={entries}
                           fields={fields}
