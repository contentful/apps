--- conflicted
+++ resolved
@@ -21,14 +21,8 @@
       if (!proxyBaseUrl) {
         return res.status(404).send({
           status: 'error',
-<<<<<<< HEAD
-          message: `Provider${resourceLink.sys.provider ? `: ${resourceLink.sys.provider}` : ''
+          message: `Base URL configuration for provider${resourceProvider ? `: "${resourceProvider}"` : ''
             } not found`,
-=======
-          message: `Base URL configuration for provider${
-            resourceProvider ? `: "${resourceProvider}"` : ''
-          } not found`,
->>>>>>> d5535087
         });
       }
 
