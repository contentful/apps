import { Request, Response } from 'express';
<<<<<<< HEAD
import { CombinedResource, ErrorResponse, ExternalResourceLink } from '../types';
import Client from 'shopify-buy';
import { convertResponseToResource } from '../helpers/shopifyAdapter'

interface ShopifyParams {
  domain: string,
  storefrontAccessToken: string,
}

const makeShopifyClient = (params: ShopifyParams) => {
  return Client.buildClient({
    ...params,
    apiVersion: "2023-04"
  });
}
=======
import { ErrorResponse, ExternalResource, ExternalResourceLink } from '../types';
import { mockExternalResource } from '../mocks/resourceData.mock';
>>>>>>> d5535087

const ShopifyController = {
  healthcheck: async (req: Request<ShopifyParams>, res: Response): Promise<Response> => {
    try {
      const client = makeShopifyClient({
        domain: req.body.domain, storefrontAccessToken: req.body.storefrontAccessToken,
      });
      const response = await client.shop.fetchInfo();
      return res.send(response);
    } catch (error) {
      return res.status(500).send({
        status: 'error',
        message: error
      })
    }
  },
  resource: async (
    req: Request<ExternalResourceLink>,
<<<<<<< HEAD
    res: Response<CombinedResource | ErrorResponse>
  ): Promise<Response<CombinedResource>> => {
    const id = req.body.sys.urn
    const client = makeShopifyClient({
      domain: req.body.domain, storefrontAccessToken: req.body.storefrontAccessToken,
    })
    if (id.match(/\/not_found$/)) {
=======
    res: Response<ExternalResource | ErrorResponse>
  ): Response<ExternalResource> => {
    if (req.body.sys.urn.match(/\/not_found$/)) {
>>>>>>> d5535087
      return res.status(404).send({
        status: 'error',
        message: 'Not found',
      });
    } else if (id.match(/\/bad_request$/)) {
      return res.status(400).send({
        status: 'error',
        message: 'Bad request',
      });
    }
    try {
      const product = await client.product.fetch(id);
      if (product) {
        return res.send({
          sys: req.body.sys,
          ...convertResponseToResource(product),
        });
      } else {
        return res.status(404).send({
          status: 'error',
          message: `Product Not Found for id ${id}`
        })
      }
    } catch (error) {
      return res.status(500).send({
        status: 'error',
        message: error
      })
    }


<<<<<<< HEAD
=======
    return res.send(mockExternalResource);
>>>>>>> d5535087
  },
};

export default ShopifyController;<|MERGE_RESOLUTION|>--- conflicted
+++ resolved
@@ -1,6 +1,5 @@
 import { Request, Response } from 'express';
-<<<<<<< HEAD
-import { CombinedResource, ErrorResponse, ExternalResourceLink } from '../types';
+import { ExternalResourceLink, ErrorResponse } from '../types';
 import Client from 'shopify-buy';
 import { convertResponseToResource } from '../helpers/shopifyAdapter'
 
@@ -15,10 +14,6 @@
     apiVersion: "2023-04"
   });
 }
-=======
-import { ErrorResponse, ExternalResource, ExternalResourceLink } from '../types';
-import { mockExternalResource } from '../mocks/resourceData.mock';
->>>>>>> d5535087
 
 const ShopifyController = {
   healthcheck: async (req: Request<ShopifyParams>, res: Response): Promise<Response> => {
@@ -37,19 +32,13 @@
   },
   resource: async (
     req: Request<ExternalResourceLink>,
-<<<<<<< HEAD
-    res: Response<CombinedResource | ErrorResponse>
-  ): Promise<Response<CombinedResource>> => {
+    res: Response<ExternalResourceLink | ErrorResponse>
+  ): Promise<Response<ExternalResourceLink>> => {
     const id = req.body.sys.urn
     const client = makeShopifyClient({
       domain: req.body.domain, storefrontAccessToken: req.body.storefrontAccessToken,
     })
     if (id.match(/\/not_found$/)) {
-=======
-    res: Response<ExternalResource | ErrorResponse>
-  ): Response<ExternalResource> => {
-    if (req.body.sys.urn.match(/\/not_found$/)) {
->>>>>>> d5535087
       return res.status(404).send({
         status: 'error',
         message: 'Not found',
@@ -81,10 +70,6 @@
     }
 
 
-<<<<<<< HEAD
-=======
-    return res.send(mockExternalResource);
->>>>>>> d5535087
   },
 };
 
