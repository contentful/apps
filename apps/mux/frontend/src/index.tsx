--- conflicted
+++ resolved
@@ -59,13 +59,10 @@
 export class App extends React.Component<AppProps, AppState> {
   apiClient: ApiClient;
   cmaClient: PlainClientAPI;
-<<<<<<< HEAD
   resolveRef = createRef<(value: string | null) => void>();
   muxUploaderRef = createRef<any>();
   fileInputRef = React.createRef<HTMLInputElement>();
-=======
   muxPlayerRef = React.createRef<any>();
->>>>>>> 809856cc
 
   constructor(props: AppProps) {
     super(props);
