--- conflicted
+++ resolved
@@ -20,13 +20,8 @@
     "typescript": "3.5.2"
   },
   "dependencies": {
-<<<<<<< HEAD
     "@contentful/app-sdk": "4.2.1",
-    "@contentful/dam-app-base": "^1.2.32",
-=======
-    "@contentful/app-sdk": "3.39.1",
     "@contentful/dam-app-base": "^1.2.33",
->>>>>>> a8c8dc4b
     "@contentful/forma-36-fcss": "0.0.35",
     "@contentful/forma-36-react-components": "3.79.2",
     "@contentful/forma-36-tokens": "0.5.3",
