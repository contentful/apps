--- conflicted
+++ resolved
@@ -19,24 +19,12 @@
     "typescript": "^4.7.4"
   },
   "dependencies": {
-<<<<<<< HEAD
     "@contentful/app-sdk": "4.12.0",
-    "@contentful/dam-app-base": "2.0.22",
+    "@contentful/dam-app-base": "2.0.25",
     "@contentful/f36-components": "4.17.0",
     "@contentful/react-apps-toolkit": "1.2.6",
     "@mux/mux-player-react": "0.1.0-beta.28",
     "@mux/mux-uploader-react": "0.1.0-beta.8",
-=======
-    "@contentful/app-sdk": "4.9.0",
-    "@contentful/dam-app-base": "^2.0.25",
-    "@contentful/forma-36-fcss": "0.0.35",
-    "@contentful/forma-36-react-components": "3.79.2",
-    "@contentful/forma-36-tokens": "0.5.3",
-    "@mux/mux-player-react": "^0.1.0-beta.23",
-    "@mux/upchunk": "2.3.1",
-    "@types/jsonwebtoken": "8.5.0",
-    "core-js": "3.0.1",
->>>>>>> a1e683eb
     "jsonwebtoken": "8.5.1",
     "react": "17.0.2",
     "react-dom": "17.0.2",
