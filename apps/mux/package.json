--- conflicted
+++ resolved
@@ -22,17 +22,10 @@
   },
   "dependencies": {
     "@contentful/app-sdk": "3.31.0",
-<<<<<<< HEAD
-    "@contentful/dam-app-base": "^1.1.14",
-    "@contentful/forma-36-fcss": "^0.3.3",
-    "@contentful/forma-36-react-components": "^3.93.2",
-    "@contentful/forma-36-tokens": "^0.11.0",
-=======
     "@contentful/dam-app-base": "^1.1.15",
     "@contentful/forma-36-fcss": "^0.0.35",
     "@contentful/forma-36-react-components": "^3.79.2",
     "@contentful/forma-36-tokens": "^0.5.3",
->>>>>>> 01d65bbf
     "@mux/upchunk": "^2.0.0",
     "@types/hls.js": "^0.12.3",
     "@types/jsonwebtoken": "^8.5.0",
