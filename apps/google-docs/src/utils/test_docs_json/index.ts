--- conflicted
+++ resolved
@@ -7,15 +7,10 @@
 import Doc6 from './Doc_6_Multilingual_Test.json';
 import Doc7 from './Doc_7_Edge_Cases_Test.json';
 import Doc8 from './Doc_8_DXP_benefits - Sample.json';
-<<<<<<< HEAD
-const doc9Modules = (import.meta as any).glob('./Doc_9_Customer_Example_Doc.json', { eager: true });
-const Doc9Data = doc9Modules?.['./Doc_9_Customer_Example_Doc.json']?.default || null;
-=======
 
 // Optional import: Doc9 may not exist in all environments (e.g., S3 hosted app)
 const doc9Modules = (import.meta as any).glob('./Doc_9_Customer_Example_Doc.json', { eager: true });
 const Doc9 = doc9Modules?.['./Doc_9_Customer_Example_Doc.json']?.default || null;
->>>>>>> 13a6c16f
 
 // Export test documents array
 export const TEST_DOCUMENTS = [
