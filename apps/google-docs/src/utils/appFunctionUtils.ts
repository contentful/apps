import { PageAppSDK, ConfigAppSDK } from '@contentful/app-sdk';

/**
 * Fetches the app action ID by name from the current environment
 * @param sdk - The Contentful SDK instance
 * @param actionName - The name of the app action to find
 * @returns The app action ID
 * @throws Error if the app action is not found
 */
export async function getAppActionId(
  sdk: PageAppSDK | ConfigAppSDK,
  actionName: string
): Promise<string> {
  const appActions = await sdk.cma.appAction.getManyForEnvironment({
    environmentId: sdk.ids.environment,
    spaceId: sdk.ids.space,
  });
  const appAction = appActions.items.find((action) => action.name === actionName);
  if (!appAction) {
    throw new Error(`App action "${actionName}" not found`);
  }

  return appAction.sys.id;
}

export const createEntriesFromDocumentAction = async (
  sdk: PageAppSDK | ConfigAppSDK,
  contentTypeIds: string[],
  document: unknown
) => {
  try {
    const appDefinitionId = sdk.ids.app;

    if (!appDefinitionId) {
      throw new Error('App definition ID not found');
    }

    // Parse document if it's a JSON string (Contentful API expects an object, not a string)
<<<<<<< HEAD
    // The document may be stringified by GoogleDocUploader or other components
=======
>>>>>>> 550224e8
    let parsedDocument: unknown = document;
    if (typeof document === 'string') {
      // Check if it's a URL (starts with http:// or https://)
      if (document.startsWith('http://') || document.startsWith('https://')) {
        throw new Error(
          'Document URL provided but fetching from Google Docs API is not yet implemented. Please provide the document JSON object directly.'
        );
      }

      // Try to parse as JSON
      try {
        parsedDocument = JSON.parse(document);
      } catch (e) {
        throw new Error(
          `Failed to parse document as JSON: ${e instanceof Error ? e.message : String(e)}`
        );
      }
    }

    const appActionId = await getAppActionId(sdk, 'createEntriesFromDocumentAction');
    const result = await sdk.cma.appActionCall.createWithResult(
      {
        appDefinitionId,
        appActionId,
      },
      {
        parameters: { contentTypeIds, document: parsedDocument },
      }
    );

    if ('errors' in result && result.errors) {
      throw new Error(JSON.stringify(result.errors));
    }

    return result;
  } catch (error) {
    console.error('Error creating entries from document', error);
    throw new Error(
      error instanceof Error ? error.message : 'Failed to create entries from document'
    );
  }
};<|MERGE_RESOLUTION|>--- conflicted
+++ resolved
@@ -36,10 +36,6 @@
     }
 
     // Parse document if it's a JSON string (Contentful API expects an object, not a string)
-<<<<<<< HEAD
-    // The document may be stringified by GoogleDocUploader or other components
-=======
->>>>>>> 550224e8
     let parsedDocument: unknown = document;
     if (typeof document === 'string') {
       // Check if it's a URL (starts with http:// or https://)
