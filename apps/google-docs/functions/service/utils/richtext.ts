--- conflicted
+++ resolved
@@ -229,15 +229,6 @@
               // Always use asset-hyperlink for inline images (never embedded-asset-block in inline context)
               // Standalone images are handled at the parseDocument level
               const LINK_TEXT = altText || 'image';
-<<<<<<< HEAD
-=======
-              console.log(
-                `✓ Mapped image URL to asset: ${normalizedUrl.substring(
-                  0,
-                  100
-                )}... -> ${assetId} (alt: "${altText}")`
-              );
->>>>>>> 550224e8
               nodes.push({
                 nodeType: NODE_TYPES.ASSET_HYPERLINK,
                 data: { target: { sys: { type: 'Link', linkType: 'Asset', id: assetId } } },
@@ -432,44 +423,12 @@
 
         if (assetId) {
           // Standalone image -> add as block-level embedded asset (direct child of document)
-<<<<<<< HEAD
-=======
-          console.log(
-            `✓ Mapped standalone image URL to asset: ${normalizedUrl.substring(
-              0,
-              100
-            )}... -> ${assetId} (alt: "${altText}")`
-          );
->>>>>>> 550224e8
           documentChildren.push({
             nodeType: NODE_TYPES.EMBEDDED_ASSET_BLOCK,
             content: [],
             data: { target: { sys: { type: 'Link', linkType: 'Asset', id: assetId } } },
           });
           continue;
-<<<<<<< HEAD
-=======
-        } else {
-          // Log when we can't find an asset ID for a standalone image URL (helps debug mapping issues)
-          console.warn(
-            `✗ No asset ID found for standalone image URL: ${normalizedUrl.substring(
-              0,
-              100
-            )}... (alt: "${altText}")`
-          );
-          console.warn(
-            `  Tried keys: "${compositeKey.substring(0, 80)}...", "${normalizedUrl.substring(
-              0,
-              80
-            )}..."`
-          );
-          console.warn(
-            `  Available URL keys in map: ${Object.keys(this.urlToAssetId || {})
-              .slice(0, 5)
-              .map((k) => k.substring(0, 50))
-              .join(', ')}${Object.keys(this.urlToAssetId || {}).length > 5 ? '...' : ''}`
-          );
->>>>>>> 550224e8
         }
       }
 
