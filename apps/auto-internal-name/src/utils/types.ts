--- conflicted
+++ resolved
@@ -9,9 +9,6 @@
   name: string;
 };
 
-<<<<<<< HEAD
-export type OverrideError = {
-=======
 export type AppInstallationParameters = {
   overrides: Override[];
   separator: string;
@@ -19,7 +16,6 @@
 };
 
 export type OverrideIsInvalid = {
->>>>>>> 6fe7b005
   isContentTypeMissing: boolean;
   isFieldMissing: boolean;
 };