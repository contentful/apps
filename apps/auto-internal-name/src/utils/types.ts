--- conflicted
+++ resolved
@@ -9,14 +9,13 @@
   name: string;
 };
 
-<<<<<<< HEAD
-export type OverrideIsInvalid = {
-  isContentTypeMissing: boolean;
-  isFieldMissing: boolean;
-=======
 export type AppInstallationParameters = {
   overrides: Override[];
   separator: string;
   sourceFieldId: string;
->>>>>>> cbefc26a
+};
+
+export type OverrideIsInvalid = {
+  isContentTypeMissing: boolean;
+  isFieldMissing: boolean;
 };