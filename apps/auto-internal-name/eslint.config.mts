--- conflicted
+++ resolved
@@ -2,38 +2,26 @@
 import globals from 'globals';
 import tseslint from 'typescript-eslint';
 import pluginReact from 'eslint-plugin-react';
-<<<<<<< HEAD
-import { defineConfig } from 'eslint/config';
-import unusedImports from 'eslint-plugin-unused-imports';
-
-export default defineConfig([
-=======
 import { defineConfig, globalIgnores } from 'eslint/config';
 import unusedImports from 'eslint-plugin-unused-imports';
 
 export default defineConfig([
   globalIgnores(['**/build/']),
->>>>>>> 6fe7b005
   {
     settings: {
       react: {
         version: 'detect',
       },
     },
-  },
+  }},
   {
     plugins: {
-      'unused-imports': unusedImports,
+      "unused-imports": unusedImports,
       react: pluginReact,
       tseslint: tseslint,
     },
   },
-  {
-    files: ['**/*.{js,mjs,cjs,ts,mts,cts,jsx,tsx}'],
-    plugins: { js },
-    extends: ['js/recommended'],
-    languageOptions: { globals: globals.browser },
-  },
+  { files: ["**/*.{js,mjs,cjs,ts,mts,cts,jsx,tsx}"], plugins: { js }, extends: ["js/recommended"], languageOptions: { globals: globals.browser } },
   tseslint.configs.recommended,
   pluginReact.configs.flat.recommended,
   {
@@ -41,21 +29,18 @@
       'react/jsx-uses-react': 'off',
       'react/react-in-jsx-scope': 'off',
       'no-unused-vars': 'off',
-<<<<<<< HEAD
       'react/prop-types': 'off',
-=======
->>>>>>> 6fe7b005
       'unused-imports/no-unused-imports': 'error',
       '@typescript-eslint/no-explicit-any': 'off',
       'unused-imports/no-unused-vars': [
         'warn',
         {
-          vars: 'all',
-          varsIgnorePattern: '^_',
-          args: 'after-used',
-          argsIgnorePattern: '^_',
-        },
-      ],
-    },
+          "vars": "all",
+          "varsIgnorePattern": "^_",
+          "args": "after-used",
+          "argsIgnorePattern": "^_"
+        }
+      ]
+    }
   },
 ]);