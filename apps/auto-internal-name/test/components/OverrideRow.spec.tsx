import { render, screen, waitFor } from '@testing-library/react';
import userEvent from '@testing-library/user-event';
import { describe, expect, it, vi, beforeEach } from 'vitest';
import OverrideRow from '../../src/components/OverrideRow';
import { ContentTypeProps } from 'contentful-management';
<<<<<<< HEAD
import { Override, OverrideError } from '../../src/utils/types';
=======
import { Override, OverrideIsInvalid } from '../../src/utils/types';
>>>>>>> 6fe7b005

describe('OverrideRow', () => {
  const mockContentTypes: ContentTypeProps[] = [
    {
      sys: { id: 'ct-1', type: 'ContentType' },
      name: 'Blog Post',
      fields: [
        { id: 'title', name: 'Title', type: 'Symbol', required: false },
        { id: 'slug', name: 'Slug', type: 'Symbol', required: false },
        { id: 'author', name: 'Author', type: 'Link', required: false },
        { id: 'body', name: 'Body', type: 'Text', required: false },
      ],
    } as ContentTypeProps,
    {
      sys: { id: 'ct-2', type: 'ContentType' },
      name: 'Author',
      fields: [
        { id: 'name', name: 'Name', type: 'Symbol', required: false },
        { id: 'email', name: 'Email', type: 'Symbol', required: false },
        { id: 'bio', name: 'Bio', type: 'Text', required: false },
      ],
    } as ContentTypeProps,
  ];

  const mockOverride: Override = {
    id: 'override-1',
    contentTypeId: '',
    fieldId: '',
  };

  const mockOnOverrideChange = vi.fn();
  const mockOnOverrideDelete = vi.fn();

  const mockOverrideError: OverrideError = {
    isContentTypeMissing: false,
    isFieldMissing: false,
  };

  const mockOverrideError: OverrideIsInvalid = {
    isContentTypeMissing: false,
    isFieldMissing: false,
  };

  beforeEach(() => {
    vi.clearAllMocks();
  });

  describe('Rendering', () => {
    it('should render the component with content type and field inputs', () => {
      render(
        <OverrideRow
          contentTypes={mockContentTypes}
          overrideItem={mockOverride}
<<<<<<< HEAD
          onOverrideChange={mockOnOverrideChange}
          onOverrideDelete={mockOnOverrideDelete}
          overrideError={mockOverrideError}
=======
          setOverrides={mockSetOverrides}
          overrideIsInvalid={mockOverrideError}
>>>>>>> 6fe7b005
          overrides={[mockOverride]}
        />
      );

      expect(screen.getByLabelText(/content type/i)).toBeInTheDocument();
      expect(screen.getByLabelText(/field name/i)).toBeInTheDocument();
      expect(screen.getByRole('button', { name: /delete override/i })).toBeInTheDocument();
      expect(screen.getByPlaceholderText('Content type name')).toBeInTheDocument();
      expect(screen.getByPlaceholderText('Field name')).toBeInTheDocument();
    });

    it('should disable field name input when no content type is selected', () => {
      render(
        <OverrideRow
          contentTypes={mockContentTypes}
          overrideItem={mockOverride}
<<<<<<< HEAD
          onOverrideChange={mockOnOverrideChange}
          onOverrideDelete={mockOnOverrideDelete}
          overrideError={mockOverrideError}
=======
          setOverrides={mockSetOverrides}
          overrideIsInvalid={mockOverrideError}
>>>>>>> 6fe7b005
          overrides={[mockOverride]}
        />
      );

      const fieldInput = screen.getByPlaceholderText('Field name');
      expect(fieldInput).toBeDisabled();
    });
  });

  describe('Content type selection', () => {
    it('should update override when content type is selected', async () => {
      const user = userEvent.setup();
      const onOverrideChangeSpy = vi.fn();

      render(
        <OverrideRow
          contentTypes={mockContentTypes}
          overrideItem={mockOverride}
<<<<<<< HEAD
          onOverrideChange={onOverrideChangeSpy}
          onOverrideDelete={mockOnOverrideDelete}
          overrideError={mockOverrideError}
=======
          setOverrides={setOverridesSpy}
          overrideIsInvalid={mockOverrideError}
>>>>>>> 6fe7b005
          overrides={[mockOverride]}
        />
      );

      const contentTypeInput = screen.getByPlaceholderText('Content type name');
      await user.type(contentTypeInput, 'Blog');

      await waitFor(() => {
        expect(contentTypeInput).toHaveValue('Blog');
      });

      const option = await screen.findByText('Blog Post');
      await user.click(option);

      await waitFor(() => {
        expect(onOverrideChangeSpy).toHaveBeenCalledWith({
          id: 'override-1',
          contentTypeId: 'ct-1',
          fieldId: '',
        });
      });
    });

    it('should clear field selection when content type changes', async () => {
      const user = userEvent.setup();
      const overrideWithContentType: Override = {
        id: 'override-1',
        contentTypeId: 'ct-1',
        fieldId: 'title',
      };

      const onOverrideChangeSpy = vi.fn();

      render(
        <OverrideRow
          contentTypes={mockContentTypes}
          overrideItem={overrideWithContentType}
<<<<<<< HEAD
          onOverrideChange={onOverrideChangeSpy}
          onOverrideDelete={mockOnOverrideDelete}
          overrideError={mockOverrideError}
=======
          setOverrides={setOverridesSpy}
          overrideIsInvalid={mockOverrideError}
>>>>>>> 6fe7b005
          overrides={[overrideWithContentType]}
        />
      );

      const contentTypeInput = screen.getByPlaceholderText('Content type name');
      await user.clear(contentTypeInput);
      await user.click(contentTypeInput);

      const option = screen.getAllByRole('option', { name: 'Author' })[0] as HTMLElement;
      await user.click(option);

      await waitFor(() => {
        expect(contentTypeInput).toHaveValue('Author');
      });

      // Verify that the function was called with the updated override
      expect(onOverrideChangeSpy).toHaveBeenCalledWith({
        id: 'override-1',
        contentTypeId: 'ct-2',
        fieldId: '',
      });
    });

    it('should reset fields when content type input is cleared', async () => {
      const user = userEvent.setup();
      const overrideWithContentType: Override = {
        id: 'override-1',
        contentTypeId: 'ct-1',
        fieldId: 'title',
      };

      const onOverrideChangeSpy = vi.fn();

      render(
        <OverrideRow
          contentTypes={mockContentTypes}
          overrideItem={overrideWithContentType}
<<<<<<< HEAD
          onOverrideChange={onOverrideChangeSpy}
          onOverrideDelete={mockOnOverrideDelete}
          overrideError={mockOverrideError}
=======
          setOverrides={setOverridesSpy}
          overrideIsInvalid={mockOverrideError}
>>>>>>> 6fe7b005
          overrides={[overrideWithContentType]}
        />
      );

      const contentTypeInput = screen.getByPlaceholderText('Content type name');

      await user.clear(contentTypeInput);
      await user.click(contentTypeInput);

      const option = await screen.findByText('Blog Post');
      await user.click(option);

      await waitFor(() => {
        expect(contentTypeInput).toHaveValue('Blog Post');
      });

      await user.clear(contentTypeInput);

      await waitFor(() => {
        expect(contentTypeInput).toHaveValue('');
        expect(onOverrideChangeSpy).toHaveBeenCalled();
      });

      // Verify that the function was called with cleared values
      expect(onOverrideChangeSpy).toHaveBeenCalledWith({
        id: 'override-1',
        contentTypeId: '',
        fieldId: '',
      });
    });
  });

  describe('Field selection', () => {
    it('should enable field input when content type is selected', async () => {
      const overrideWithContentType: Override = {
        id: 'override-1',
        contentTypeId: 'ct-1',
        fieldId: '',
      };

      render(
        <OverrideRow
          contentTypes={mockContentTypes}
          overrideItem={overrideWithContentType}
<<<<<<< HEAD
          onOverrideChange={mockOnOverrideChange}
          onOverrideDelete={mockOnOverrideDelete}
          overrideError={mockOverrideError}
=======
          setOverrides={mockSetOverrides}
          overrideIsInvalid={mockOverrideError}
>>>>>>> 6fe7b005
          overrides={[overrideWithContentType]}
        />
      );

      const fieldInput = screen.getByPlaceholderText('Field name');
      expect(fieldInput).not.toBeDisabled();
    });

    it('should update override when field is selected', async () => {
      const user = userEvent.setup();
      const overrideWithContentType: Override = {
        id: 'override-1',
        contentTypeId: 'ct-2',
        fieldId: '',
      };

      const onOverrideChangeSpy = vi.fn();

      render(
        <OverrideRow
          contentTypes={mockContentTypes}
          overrideItem={overrideWithContentType}
<<<<<<< HEAD
          onOverrideChange={onOverrideChangeSpy}
          onOverrideDelete={mockOnOverrideDelete}
          overrideError={mockOverrideError}
=======
          setOverrides={setOverridesSpy}
          overrideIsInvalid={mockOverrideError}
>>>>>>> 6fe7b005
          overrides={[overrideWithContentType]}
        />
      );

      // Content type is already set, so field input should be enabled
      const fieldInput = screen.getByPlaceholderText('Field name');
      expect(fieldInput).not.toBeDisabled();
      await user.clear(fieldInput);
      await user.click(fieldInput);

      // Wait for the dropdown to render and find the option
      const fieldOption = screen.getAllByRole('option', { name: 'Name' })[0] as HTMLElement;
      await user.click(fieldOption);

      await waitFor(() => {
        expect(fieldInput).toHaveValue('Name');
        expect(onOverrideChangeSpy).toHaveBeenCalled();
      });

      // Verify that the function was called with the updated override
      expect(onOverrideChangeSpy).toHaveBeenCalledWith({
        id: 'override-1',
        contentTypeId: 'ct-2',
        fieldId: 'name',
      });
    });
  });

  describe('Delete functionality', () => {
    it('should call onOverrideDelete with override id when delete is clicked', async () => {
      const user = userEvent.setup();
      const overrides: Override[] = [
        mockOverride,
        { id: 'override-2', contentTypeId: 'ct-1', fieldId: 'title' },
      ];

      const onOverrideDeleteSpy = vi.fn();

      render(
        <OverrideRow
          contentTypes={mockContentTypes}
          overrideItem={mockOverride}
<<<<<<< HEAD
          onOverrideChange={mockOnOverrideChange}
          onOverrideDelete={onOverrideDeleteSpy}
          overrideError={mockOverrideError}
=======
          setOverrides={setOverridesSpy}
          overrideIsInvalid={mockOverrideError}
>>>>>>> 6fe7b005
          overrides={overrides}
        />
      );

      const deleteButton = screen.getByRole('button', { name: /delete override/i });
      await user.click(deleteButton);

      // Should call onOverrideDelete with the override id
      await waitFor(() => {
        expect(onOverrideDeleteSpy).toHaveBeenCalledWith('override-1');
      });
    });

    it('should remove only the specific override when delete is clicked', async () => {
      const user = userEvent.setup();
      const overrides: Override[] = [
        { id: 'override-1', contentTypeId: 'ct-1', fieldId: 'title' },
        { id: 'override-2', contentTypeId: 'ct-2', fieldId: 'name' },
        { id: 'override-3', contentTypeId: 'ct-1', fieldId: 'slug' },
      ];

      const onOverrideDeleteSpy = vi.fn();

      const overrideToDelete = overrides[1];

      render(
        <OverrideRow
          contentTypes={mockContentTypes}
          overrideItem={overrideToDelete}
<<<<<<< HEAD
          onOverrideChange={mockOnOverrideChange}
          onOverrideDelete={onOverrideDeleteSpy}
          overrideError={mockOverrideError}
=======
          setOverrides={setOverridesSpy}
          overrideIsInvalid={mockOverrideError}
>>>>>>> 6fe7b005
          overrides={overrides}
        />
      );

      const deleteButton = screen.getByRole('button', { name: /delete override/i });
      await user.click(deleteButton);

      await waitFor(() => {
        expect(onOverrideDeleteSpy).toHaveBeenCalledWith('override-2');
      });
    });
  });

  describe('Content type filtering', () => {
    it('should filter out content types used in other overrides', async () => {
      const user = userEvent.setup();
      const overrideWithBlogPost: Override = {
        id: 'override-1',
        contentTypeId: 'ct-1',
        fieldId: 'title',
      };

      const overrideWithoutContentType: Override = {
        id: 'override-2',
        contentTypeId: '',
        fieldId: '',
      };

      const overrides: Override[] = [overrideWithBlogPost, overrideWithoutContentType];

      render(
        <OverrideRow
          contentTypes={mockContentTypes}
          overrideItem={overrideWithoutContentType}
          onOverrideChange={mockOnOverrideChange}
          onOverrideDelete={mockOnOverrideDelete}
          overrideError={mockOverrideError}
          overrides={overrides}
        />
      );

      const contentTypeInput = screen.getByPlaceholderText('Content type name');
      await user.click(contentTypeInput);

      // Verify Blog Post is NOT in the dropdown (filtered out because override-1 uses it)
      await waitFor(() => {
        const blogPostOptions = screen.queryAllByRole('option', { name: 'Blog Post' });
        expect(blogPostOptions.length).toBe(0);
      });

      // Verify Author is still available
      await waitFor(() => {
        const authorOptions = screen.getAllByRole('option', { name: 'Author' });
        expect(authorOptions.length).toBeGreaterThan(0);
      });
    });

    it('should not filter out current override own content type', async () => {
      const user = userEvent.setup();
      const overrideWithBlogPost: Override = {
        id: 'override-1',
        contentTypeId: 'ct-1',
        fieldId: 'title',
      };

      const overrides: Override[] = [overrideWithBlogPost];

      render(
        <OverrideRow
          contentTypes={mockContentTypes}
          overrideItem={overrideWithBlogPost}
          onOverrideChange={mockOnOverrideChange}
          onOverrideDelete={mockOnOverrideDelete}
          overrideError={mockOverrideError}
          overrides={overrides}
        />
      );

      // Clear and click on content type input to open dropdown
      const contentTypeInput = screen.getByPlaceholderText('Content type name');
      await user.clear(contentTypeInput);
      await user.click(contentTypeInput);

      // Verify Blog Post IS in the dropdown (not filtered out because it's the current override)
      await waitFor(() => {
        const blogPostOptions = screen.getAllByRole('option', { name: 'Blog Post' });
        expect(blogPostOptions.length).toBeGreaterThan(0);
      });

      // Verify Author is also available
      await waitFor(() => {
        const authorOptions = screen.getAllByRole('option', { name: 'Author' });
        expect(authorOptions.length).toBeGreaterThan(0);
      });
    });
  });

  describe('Content type filtering', () => {
    it('should filter out content types used in other overrides', async () => {
      const user = userEvent.setup();
      const overrideWithBlogPost: Override = {
        id: 'override-1',
        contentTypeId: 'ct-1',
        fieldId: 'title',
      };

      const overrideWithoutContentType: Override = {
        id: 'override-2',
        contentTypeId: '',
        fieldId: '',
      };

      const overrides: Override[] = [overrideWithBlogPost, overrideWithoutContentType];

      render(
        <OverrideRow
          contentTypes={mockContentTypes}
          overrideItem={overrideWithoutContentType}
          setOverrides={mockSetOverrides}
          overrideIsInvalid={mockOverrideError}
          overrides={overrides}
        />
      );

      const contentTypeInput = screen.getByPlaceholderText('Content type name');
      await user.click(contentTypeInput);

      // Verify Blog Post is NOT in the dropdown (filtered out because override-1 uses it)
      await waitFor(() => {
        const blogPostOptions = screen.queryAllByRole('option', { name: 'Blog Post' });
        expect(blogPostOptions.length).toBe(0);
      });

      // Verify Author is still available
      await waitFor(() => {
        const authorOptions = screen.getAllByRole('option', { name: 'Author' });
        expect(authorOptions.length).toBeGreaterThan(0);
      });
    });

    it('should not filter out current override own content type', async () => {
      const user = userEvent.setup();
      const overrideWithBlogPost: Override = {
        id: 'override-1',
        contentTypeId: 'ct-1',
        fieldId: 'title',
      };

      const overrides: Override[] = [overrideWithBlogPost];

      render(
        <OverrideRow
          contentTypes={mockContentTypes}
          overrideItem={overrideWithBlogPost}
          setOverrides={mockSetOverrides}
          overrideIsInvalid={mockOverrideError}
          overrides={overrides}
        />
      );

      // Clear and click on content type input to open dropdown
      const contentTypeInput = screen.getByPlaceholderText('Content type name');
      await user.clear(contentTypeInput);
      await user.click(contentTypeInput);

      // Verify Blog Post IS in the dropdown (not filtered out because it's the current override)
      await waitFor(() => {
        const blogPostOptions = screen.getAllByRole('option', { name: 'Blog Post' });
        expect(blogPostOptions.length).toBeGreaterThan(0);
      });

      // Verify Author is also available
      await waitFor(() => {
        const authorOptions = screen.getAllByRole('option', { name: 'Author' });
        expect(authorOptions.length).toBeGreaterThan(0);
      });
    });
  });

  describe('Edge cases', () => {
    it('should handle empty content types array', () => {
      render(
        <OverrideRow
          contentTypes={[]}
          overrideItem={mockOverride}
<<<<<<< HEAD
          onOverrideChange={mockOnOverrideChange}
          onOverrideDelete={mockOnOverrideDelete}
          overrideError={mockOverrideError}
=======
          setOverrides={mockSetOverrides}
          overrideIsInvalid={mockOverrideError}
>>>>>>> 6fe7b005
          overrides={[mockOverride]}
        />
      );

      expect(screen.getByLabelText(/content type/i)).toBeInTheDocument();
      expect(screen.getByLabelText(/field name/i)).toBeInTheDocument();
    });

    it('should handle content type with no fields', () => {
      const contentTypeWithoutFields: ContentTypeProps = {
        sys: {
          id: 'ct-empty',
          type: 'ContentType',
          version: 1,
          createdAt: '2024-01-01T00:00:00.000Z',
          updatedAt: '2024-01-01T00:00:00.000Z',
          space: { sys: { type: 'Link', linkType: 'Space', id: 'space-id' } },
          environment: { sys: { type: 'Link', linkType: 'Environment', id: 'master' } },
        },
        name: 'Empty Content Type',
        description: '',
        displayField: '',
        fields: [],
      };

      const overrideWithEmptyContentType: Override = {
        id: 'override-1',
        contentTypeId: 'ct-empty',
        fieldId: '',
      };

      render(
        <OverrideRow
          contentTypes={[contentTypeWithoutFields]}
          overrideItem={overrideWithEmptyContentType}
<<<<<<< HEAD
          onOverrideChange={mockOnOverrideChange}
          onOverrideDelete={mockOnOverrideDelete}
          overrideError={mockOverrideError}
          overrides={[overrideWithEmptyContentType]}
        />
      );

      const fieldInput = screen.getByPlaceholderText('Field name');
      expect(fieldInput).not.toBeDisabled();
    });
  });

  describe('Field name filtering', () => {
    it('should only show Symbol fields in field name autocomplete', async () => {
      const user = userEvent.setup();
      const overrideWithContentType: Override = {
        id: 'override-1',
        contentTypeId: 'ct-1',
        fieldId: '',
      };

      render(
        <OverrideRow
          contentTypes={mockContentTypes}
          overrideItem={overrideWithContentType}
          onOverrideChange={mockOnOverrideChange}
          onOverrideDelete={mockOnOverrideDelete}
          overrideError={mockOverrideError}
          overrides={[overrideWithContentType]}
=======
          setOverrides={mockSetOverrides}
          overrideIsInvalid={mockOverrideError}
          overrides={[overrideWithEmptyContentType]}
>>>>>>> 6fe7b005
        />
      );

      const fieldInput = screen.getByPlaceholderText('Field name');
      expect(fieldInput).not.toBeDisabled();

      await user.click(fieldInput);

      await waitFor(() => {
        // Symbol fields should be available
        expect(screen.getByText('Title')).toBeInTheDocument();
        expect(screen.getByText('Slug')).toBeInTheDocument();
      });

      // Non-Symbol fields (Text and Link types) should NOT be available
      expect(screen.queryByText('Body')).not.toBeInTheDocument();
      expect(screen.queryByText('Author')).not.toBeInTheDocument();
    });
  });
});<|MERGE_RESOLUTION|>--- conflicted
+++ resolved
@@ -3,11 +3,7 @@
 import { describe, expect, it, vi, beforeEach } from 'vitest';
 import OverrideRow from '../../src/components/OverrideRow';
 import { ContentTypeProps } from 'contentful-management';
-<<<<<<< HEAD
-import { Override, OverrideError } from '../../src/utils/types';
-=======
 import { Override, OverrideIsInvalid } from '../../src/utils/types';
->>>>>>> 6fe7b005
 
 describe('OverrideRow', () => {
   const mockContentTypes: ContentTypeProps[] = [
@@ -41,11 +37,6 @@
   const mockOnOverrideChange = vi.fn();
   const mockOnOverrideDelete = vi.fn();
 
-  const mockOverrideError: OverrideError = {
-    isContentTypeMissing: false,
-    isFieldMissing: false,
-  };
-
   const mockOverrideError: OverrideIsInvalid = {
     isContentTypeMissing: false,
     isFieldMissing: false,
@@ -61,14 +52,9 @@
         <OverrideRow
           contentTypes={mockContentTypes}
           overrideItem={mockOverride}
-<<<<<<< HEAD
-          onOverrideChange={mockOnOverrideChange}
-          onOverrideDelete={mockOnOverrideDelete}
-          overrideError={mockOverrideError}
-=======
-          setOverrides={mockSetOverrides}
-          overrideIsInvalid={mockOverrideError}
->>>>>>> 6fe7b005
+          onOverrideChange={mockOnOverrideChange}
+          onOverrideDelete={mockOnOverrideDelete}
+          overrideIsInvalid={mockOverrideError}
           overrides={[mockOverride]}
         />
       );
@@ -85,14 +71,9 @@
         <OverrideRow
           contentTypes={mockContentTypes}
           overrideItem={mockOverride}
-<<<<<<< HEAD
-          onOverrideChange={mockOnOverrideChange}
-          onOverrideDelete={mockOnOverrideDelete}
-          overrideError={mockOverrideError}
-=======
-          setOverrides={mockSetOverrides}
-          overrideIsInvalid={mockOverrideError}
->>>>>>> 6fe7b005
+          onOverrideChange={mockOnOverrideChange}
+          onOverrideDelete={mockOnOverrideDelete}
+          overrideIsInvalid={mockOverrideError}
           overrides={[mockOverride]}
         />
       );
@@ -111,14 +92,9 @@
         <OverrideRow
           contentTypes={mockContentTypes}
           overrideItem={mockOverride}
-<<<<<<< HEAD
           onOverrideChange={onOverrideChangeSpy}
           onOverrideDelete={mockOnOverrideDelete}
-          overrideError={mockOverrideError}
-=======
-          setOverrides={setOverridesSpy}
-          overrideIsInvalid={mockOverrideError}
->>>>>>> 6fe7b005
+          overrideIsInvalid={mockOverrideError}
           overrides={[mockOverride]}
         />
       );
@@ -156,14 +132,9 @@
         <OverrideRow
           contentTypes={mockContentTypes}
           overrideItem={overrideWithContentType}
-<<<<<<< HEAD
           onOverrideChange={onOverrideChangeSpy}
           onOverrideDelete={mockOnOverrideDelete}
-          overrideError={mockOverrideError}
-=======
-          setOverrides={setOverridesSpy}
-          overrideIsInvalid={mockOverrideError}
->>>>>>> 6fe7b005
+          overrideIsInvalid={mockOverrideError}
           overrides={[overrideWithContentType]}
         />
       );
@@ -201,14 +172,9 @@
         <OverrideRow
           contentTypes={mockContentTypes}
           overrideItem={overrideWithContentType}
-<<<<<<< HEAD
           onOverrideChange={onOverrideChangeSpy}
           onOverrideDelete={mockOnOverrideDelete}
-          overrideError={mockOverrideError}
-=======
-          setOverrides={setOverridesSpy}
-          overrideIsInvalid={mockOverrideError}
->>>>>>> 6fe7b005
+          overrideIsInvalid={mockOverrideError}
           overrides={[overrideWithContentType]}
         />
       );
@@ -253,14 +219,9 @@
         <OverrideRow
           contentTypes={mockContentTypes}
           overrideItem={overrideWithContentType}
-<<<<<<< HEAD
-          onOverrideChange={mockOnOverrideChange}
-          onOverrideDelete={mockOnOverrideDelete}
-          overrideError={mockOverrideError}
-=======
-          setOverrides={mockSetOverrides}
-          overrideIsInvalid={mockOverrideError}
->>>>>>> 6fe7b005
+          onOverrideChange={mockOnOverrideChange}
+          onOverrideDelete={mockOnOverrideDelete}
+          overrideIsInvalid={mockOverrideError}
           overrides={[overrideWithContentType]}
         />
       );
@@ -283,14 +244,9 @@
         <OverrideRow
           contentTypes={mockContentTypes}
           overrideItem={overrideWithContentType}
-<<<<<<< HEAD
           onOverrideChange={onOverrideChangeSpy}
           onOverrideDelete={mockOnOverrideDelete}
-          overrideError={mockOverrideError}
-=======
-          setOverrides={setOverridesSpy}
-          overrideIsInvalid={mockOverrideError}
->>>>>>> 6fe7b005
+          overrideIsInvalid={mockOverrideError}
           overrides={[overrideWithContentType]}
         />
       );
@@ -333,14 +289,9 @@
         <OverrideRow
           contentTypes={mockContentTypes}
           overrideItem={mockOverride}
-<<<<<<< HEAD
           onOverrideChange={mockOnOverrideChange}
           onOverrideDelete={onOverrideDeleteSpy}
-          overrideError={mockOverrideError}
-=======
-          setOverrides={setOverridesSpy}
-          overrideIsInvalid={mockOverrideError}
->>>>>>> 6fe7b005
+          overrideIsInvalid={mockOverrideError}
           overrides={overrides}
         />
       );
@@ -370,14 +321,9 @@
         <OverrideRow
           contentTypes={mockContentTypes}
           overrideItem={overrideToDelete}
-<<<<<<< HEAD
           onOverrideChange={mockOnOverrideChange}
           onOverrideDelete={onOverrideDeleteSpy}
-          overrideError={mockOverrideError}
-=======
-          setOverrides={setOverridesSpy}
-          overrideIsInvalid={mockOverrideError}
->>>>>>> 6fe7b005
+          overrideIsInvalid={mockOverrideError}
           overrides={overrides}
         />
       );
@@ -475,102 +421,15 @@
     });
   });
 
-  describe('Content type filtering', () => {
-    it('should filter out content types used in other overrides', async () => {
-      const user = userEvent.setup();
-      const overrideWithBlogPost: Override = {
-        id: 'override-1',
-        contentTypeId: 'ct-1',
-        fieldId: 'title',
-      };
-
-      const overrideWithoutContentType: Override = {
-        id: 'override-2',
-        contentTypeId: '',
-        fieldId: '',
-      };
-
-      const overrides: Override[] = [overrideWithBlogPost, overrideWithoutContentType];
-
-      render(
-        <OverrideRow
-          contentTypes={mockContentTypes}
-          overrideItem={overrideWithoutContentType}
-          setOverrides={mockSetOverrides}
-          overrideIsInvalid={mockOverrideError}
-          overrides={overrides}
-        />
-      );
-
-      const contentTypeInput = screen.getByPlaceholderText('Content type name');
-      await user.click(contentTypeInput);
-
-      // Verify Blog Post is NOT in the dropdown (filtered out because override-1 uses it)
-      await waitFor(() => {
-        const blogPostOptions = screen.queryAllByRole('option', { name: 'Blog Post' });
-        expect(blogPostOptions.length).toBe(0);
-      });
-
-      // Verify Author is still available
-      await waitFor(() => {
-        const authorOptions = screen.getAllByRole('option', { name: 'Author' });
-        expect(authorOptions.length).toBeGreaterThan(0);
-      });
-    });
-
-    it('should not filter out current override own content type', async () => {
-      const user = userEvent.setup();
-      const overrideWithBlogPost: Override = {
-        id: 'override-1',
-        contentTypeId: 'ct-1',
-        fieldId: 'title',
-      };
-
-      const overrides: Override[] = [overrideWithBlogPost];
-
-      render(
-        <OverrideRow
-          contentTypes={mockContentTypes}
-          overrideItem={overrideWithBlogPost}
-          setOverrides={mockSetOverrides}
-          overrideIsInvalid={mockOverrideError}
-          overrides={overrides}
-        />
-      );
-
-      // Clear and click on content type input to open dropdown
-      const contentTypeInput = screen.getByPlaceholderText('Content type name');
-      await user.clear(contentTypeInput);
-      await user.click(contentTypeInput);
-
-      // Verify Blog Post IS in the dropdown (not filtered out because it's the current override)
-      await waitFor(() => {
-        const blogPostOptions = screen.getAllByRole('option', { name: 'Blog Post' });
-        expect(blogPostOptions.length).toBeGreaterThan(0);
-      });
-
-      // Verify Author is also available
-      await waitFor(() => {
-        const authorOptions = screen.getAllByRole('option', { name: 'Author' });
-        expect(authorOptions.length).toBeGreaterThan(0);
-      });
-    });
-  });
-
   describe('Edge cases', () => {
     it('should handle empty content types array', () => {
       render(
         <OverrideRow
           contentTypes={[]}
           overrideItem={mockOverride}
-<<<<<<< HEAD
-          onOverrideChange={mockOnOverrideChange}
-          onOverrideDelete={mockOnOverrideDelete}
-          overrideError={mockOverrideError}
-=======
-          setOverrides={mockSetOverrides}
-          overrideIsInvalid={mockOverrideError}
->>>>>>> 6fe7b005
+          onOverrideChange={mockOnOverrideChange}
+          onOverrideDelete={mockOnOverrideDelete}
+          overrideIsInvalid={mockOverrideError}
           overrides={[mockOverride]}
         />
       );
@@ -606,10 +465,9 @@
         <OverrideRow
           contentTypes={[contentTypeWithoutFields]}
           overrideItem={overrideWithEmptyContentType}
-<<<<<<< HEAD
-          onOverrideChange={mockOnOverrideChange}
-          onOverrideDelete={mockOnOverrideDelete}
-          overrideError={mockOverrideError}
+          onOverrideChange={mockOnOverrideChange}
+          onOverrideDelete={mockOnOverrideDelete}
+          overrideIsInvalid={mockOverrideError}
           overrides={[overrideWithEmptyContentType]}
         />
       );
@@ -636,11 +494,6 @@
           onOverrideDelete={mockOnOverrideDelete}
           overrideError={mockOverrideError}
           overrides={[overrideWithContentType]}
-=======
-          setOverrides={mockSetOverrides}
-          overrideIsInvalid={mockOverrideError}
-          overrides={[overrideWithEmptyContentType]}
->>>>>>> 6fe7b005
         />
       );
 
