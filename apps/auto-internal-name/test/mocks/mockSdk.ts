import { vi } from 'vitest';
import { AppInstallationParameters } from '../../src/utils/types';
import { mockCma } from './mockCma';

const createMockSdk = (overrides?: any) => {
  const baseMockSdk: any = {
    app: {
      onConfigure: vi.fn(),
      getParameters: vi.fn().mockResolvedValue(null),
      setReady: vi.fn(),
      getCurrentState: vi.fn().mockResolvedValue({}),
    },
    ids: {
      app: 'test-app',
      space: 'test-space',
      environment: 'test-environment',
      entry: 'current-entry-id',
      contentType: 'test-content-type-id',
    },
    field: {
      getValue: vi.fn().mockReturnValue(''),
      setValue: vi.fn().mockResolvedValue(undefined),
      onValueChanged: vi.fn(),
      removeValue: vi.fn(),
    },
    entry: {
      getSys: vi.fn().mockReturnValue({
        id: 'current-entry-id',
        createdAt: new Date().toISOString(),
        updatedAt: new Date().toISOString(),
      }),
    },
    contentType: {
      sys: {
        id: 'test-content-type-id',
      },
    },
<<<<<<< HEAD
  },
  field: {
    getValue: vi.fn().mockReturnValue(''),
    setValue: vi.fn().mockResolvedValue(undefined),
    onValueChanged: vi.fn(),
    removeValue: vi.fn(),
  },
  locales: {
    default: 'en-US',
    available: ['en-US', 'es-ES'],
  },
  notifier: {
    error: vi.fn(),
  },
=======
    locales: {
      default: 'en-US',
      available: ['en-US', 'es-ES'],
      names: {
        'en-US': 'English',
        'es-ES': 'Spanish',
      },
    },
    parameters: {
      installation: {
        sourceFieldId: 'title',
        separator: '-',
        overrides: [],
      } as AppInstallationParameters,
    },
    cma: mockCma,
  };

  return overrides ? { ...baseMockSdk, ...overrides } : baseMockSdk;
>>>>>>> cbefc26a
};

const mockSdk = createMockSdk();

export { mockSdk, createMockSdk };<|MERGE_RESOLUTION|>--- conflicted
+++ resolved
@@ -35,22 +35,6 @@
         id: 'test-content-type-id',
       },
     },
-<<<<<<< HEAD
-  },
-  field: {
-    getValue: vi.fn().mockReturnValue(''),
-    setValue: vi.fn().mockResolvedValue(undefined),
-    onValueChanged: vi.fn(),
-    removeValue: vi.fn(),
-  },
-  locales: {
-    default: 'en-US',
-    available: ['en-US', 'es-ES'],
-  },
-  notifier: {
-    error: vi.fn(),
-  },
-=======
     locales: {
       default: 'en-US',
       available: ['en-US', 'es-ES'],
@@ -67,10 +51,12 @@
       } as AppInstallationParameters,
     },
     cma: mockCma,
+    notifier: {
+      error: vi.fn(),
+    },
   };
 
   return overrides ? { ...baseMockSdk, ...overrides } : baseMockSdk;
->>>>>>> cbefc26a
 };
 
 const mockSdk = createMockSdk();
