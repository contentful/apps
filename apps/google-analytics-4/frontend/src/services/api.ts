import { z } from 'zod';
import { config } from '../config';
import fetchWithSignedRequest from '../helpers/signed-requests';
import { PlainClientAPI } from 'contentful-management';
import { ServiceAccountKeyId, ServiceAccountKey } from '../types';

const ZCredentials = z.object({
  status: z.string(),
});
<<<<<<< HEAD
=======

type Headers = Record<string, string>;

>>>>>>> 1bfd0b06
export type Credentials = z.infer<typeof ZCredentials>;

const ZPropertySummary = z.object({
  property: z.string(),
  displayName: z.string(),
  propertyType: z.string(),
});
export type PropertySummary = z.infer<typeof ZPropertySummary>;

const ZAccountSummary = z.object({
  name: z.string(),
  account: z.string(),
  displayName: z.string(),
  propertySummaries: z.array(ZPropertySummary),
});

export type AccountSummary = z.infer<typeof ZAccountSummary>;

const ZAccountSummaries = z.array(ZAccountSummary);
export type AccountSummaries = z.infer<typeof ZAccountSummaries>;

export class ApiError extends Error { }
export class ApiServerError extends ApiError { }
export class ApiClientError extends ApiError { }
export class GoogleApiError extends ApiError {
  code: number;
  details: string;
  name: string;

  constructor({code, details, name} = {code: 0, details: '', name:''}) {
    super();
    this.code = code;
    this.details = details;
    this.name = name;
  }
}

<<<<<<< HEAD
export async function fetchFromApi<T>(apiUrl: URL, schema: z.ZodTypeAny): Promise<T> {
  const { response, data } = await fetchResponse<T>(apiUrl);
=======
export async function fetchFromApi<T>(
  apiUrl: URL,
  schema: z.ZodTypeAny,
  appDefinitionId: string,
  cma: PlainClientAPI,
  headers: Headers = {}
): Promise<T> {
  const response = await fetchResponse(apiUrl, appDefinitionId, cma, headers);
>>>>>>> 1bfd0b06
  validateResponseStatus(response);
  parseResponseJson(data, schema);
  return data;
}

<<<<<<< HEAD
async function fetchResponse<T>(url: URL): Promise<{ response: Response, data: T }> {
  try {
    const response = await fetch(url);
    const { data, errors } = await response.json();
    if (errors) {
      if (errors.code) {
        const googleApiError = new GoogleApiError(errors);
        throw googleApiError
      }
      else {
        throw errors;
      }
    } else {
      return { response, data };
    }
=======
async function fetchResponse(
  url: URL,
  appDefinitionId: string,
  cma: PlainClientAPI,
  headers: Headers
): Promise<Response> {
  try {
    return await fetchWithSignedRequest(url, appDefinitionId, cma, 'GET', headers);
>>>>>>> 1bfd0b06
  } catch (e) {
    if (e instanceof TypeError) {
      const errorMessage = e.message;
      console.error(e);
      throw new ApiError(errorMessage);
    }
    else if (e instanceof SyntaxError) {
      const errorMessage = `Invalid JSON response: ${e.message}`;
      console.error(errorMessage);
      console.error(e);
      throw new ApiError(errorMessage);
    }
    throw e;
  }
}

function parseResponseJson(responseJson: any, schema: z.ZodTypeAny) {
  try {
    schema.parse(responseJson);
  } catch (e) {
    if (e instanceof z.ZodError) {
      const errorMessage = 'Invalid response from API';
      console.error(errorMessage);
      console.error(e.message);
      console.error(responseJson);
      throw new ApiError(errorMessage);
    }
    throw e;
  }
}

function validateResponseStatus(response: Response): void {
  if (response.status >= 500) {
    console.error(response);
    throw new ApiServerError(`An unknown server error occurred. Status: ${response.status}`);
  } else if (response.status >= 400) {
    console.error(response);
    throw new ApiClientError(`An unknown client error occurred. Status: ${response.status}`);
  }
}

export class Api {
  readonly baseUrl: string;
  readonly appDefinitionId: string;
  readonly serviceAccountKeyId: ServiceAccountKeyId;
  readonly serviceAccountKey: ServiceAccountKey;
  readonly cma: PlainClientAPI;

  constructor(
    appDefinitionId: string,
    cma: PlainClientAPI,
    serviceAccountKeyId: ServiceAccountKeyId,
    serviceAccountKey: ServiceAccountKey
  ) {
    this.baseUrl = config.backendApiUrl;
    this.appDefinitionId = appDefinitionId;
    this.cma = cma;
    this.serviceAccountKeyId = serviceAccountKeyId;
    this.serviceAccountKey = serviceAccountKey;
  }

  async getCredentials(): Promise<Credentials> {
    return await fetchFromApi<Credentials>(
      this.requestUrl('api/credentials'),
      ZCredentials,
      this.appDefinitionId,
      this.cma,
      this.serviceAccountKeyHeaders
    );
  }

  async listAccountSummaries(): Promise<AccountSummaries> {
    return await fetchFromApi<AccountSummaries>(
      this.requestUrl('api/account_summaries'),
      ZAccountSummaries
    );
  }

  private requestUrl(apiPath: string): URL {
    const url = `${this.baseUrl}/${apiPath}`;
    return new URL(url);
  }

  private get serviceAccountKeyHeaders(): Headers {
    return {
      'x-contentful-serviceaccountkeyid': this.encodeServiceAccountHeaderValue(
        this.serviceAccountKeyId
      ),
      'x-contentful-serviceaccountkey': this.encodeServiceAccountHeaderValue(
        this.serviceAccountKey
      ),
    };
  }

  // stringify + base64encode the header value so it can be packaged into header safely
  private encodeServiceAccountHeaderValue(
    headerValue: ServiceAccountKeyId | ServiceAccountKey
  ): string {
    const jsonString = JSON.stringify(headerValue);
    return window.btoa(jsonString);
  }
}<|MERGE_RESOLUTION|>--- conflicted
+++ resolved
@@ -7,12 +7,9 @@
 const ZCredentials = z.object({
   status: z.string(),
 });
-<<<<<<< HEAD
-=======
 
 type Headers = Record<string, string>;
 
->>>>>>> 1bfd0b06
 export type Credentials = z.infer<typeof ZCredentials>;
 
 const ZPropertySummary = z.object({
@@ -50,10 +47,6 @@
   }
 }
 
-<<<<<<< HEAD
-export async function fetchFromApi<T>(apiUrl: URL, schema: z.ZodTypeAny): Promise<T> {
-  const { response, data } = await fetchResponse<T>(apiUrl);
-=======
 export async function fetchFromApi<T>(
   apiUrl: URL,
   schema: z.ZodTypeAny,
@@ -62,29 +55,12 @@
   headers: Headers = {}
 ): Promise<T> {
   const response = await fetchResponse(apiUrl, appDefinitionId, cma, headers);
->>>>>>> 1bfd0b06
   validateResponseStatus(response);
-  parseResponseJson(data, schema);
-  return data;
+  const responseJson = await jsonFromResponse(response);
+  parseResponseJson(responseJson, schema);
+  return responseJson;
 }
 
-<<<<<<< HEAD
-async function fetchResponse<T>(url: URL): Promise<{ response: Response, data: T }> {
-  try {
-    const response = await fetch(url);
-    const { data, errors } = await response.json();
-    if (errors) {
-      if (errors.code) {
-        const googleApiError = new GoogleApiError(errors);
-        throw googleApiError
-      }
-      else {
-        throw errors;
-      }
-    } else {
-      return { response, data };
-    }
-=======
 async function fetchResponse(
   url: URL,
   appDefinitionId: string,
@@ -93,7 +69,6 @@
 ): Promise<Response> {
   try {
     return await fetchWithSignedRequest(url, appDefinitionId, cma, 'GET', headers);
->>>>>>> 1bfd0b06
   } catch (e) {
     if (e instanceof TypeError) {
       const errorMessage = e.message;
@@ -119,6 +94,20 @@
       console.error(errorMessage);
       console.error(e.message);
       console.error(responseJson);
+      throw new ApiError(errorMessage);
+    }
+    throw e;
+  }
+}
+
+async function jsonFromResponse(response: Response): Promise<any> {
+  try {
+    return await response.json();
+  } catch (e) {
+    if (e instanceof SyntaxError) {
+      const errorMessage = `Invalid JSON response: ${e.message}`;
+      console.error(errorMessage);
+      console.error(response);
       throw new ApiError(errorMessage);
     }
     throw e;
@@ -168,7 +157,10 @@
   async listAccountSummaries(): Promise<AccountSummaries> {
     return await fetchFromApi<AccountSummaries>(
       this.requestUrl('api/account_summaries'),
-      ZAccountSummaries
+      ZCredentials,
+      this.appDefinitionId,
+      this.cma,
+      this.serviceAccountKeyHeaders
     );
   }
 
