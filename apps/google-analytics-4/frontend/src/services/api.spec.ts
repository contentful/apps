--- conflicted
+++ resolved
@@ -2,12 +2,8 @@
 import { rest } from 'msw';
 import { server } from '../../test/mocks/api/server';
 import { Api, ApiClientError, ApiError, ApiServerError, fetchFromApi } from './api';
-<<<<<<< HEAD
-import { mockCma } from '../../test/mocks';
 import { mockAccountSummary } from '../../test/mocks/api/mockData';
-=======
 import { mockCma, validServiceKeyFile, validServiceKeyId } from '../../test/mocks';
->>>>>>> 1bfd0b06
 
 describe('fetchFromApi()', () => {
   const ZSomeSchema = z.object({ foo: z.string() });
