import { Badge, Box, Flex, Heading, Note, Skeleton, TextLink } from '@contentful/f36-components';
import { ExternalLinkTrimmedIcon } from '@contentful/f36-icons';
import tokens from '@contentful/f36-tokens';
import { css } from 'emotion';
import { useEffect, useState } from 'react';
<<<<<<< HEAD
import { api, ApiError, Credentials, GoogleApiError } from '../services/api';
=======
import { ApiError, Credentials } from '../services/api';
>>>>>>> 1bfd0b06

import type { ServiceAccountKey, ServiceAccountKeyId } from '../types';
import { useApi } from '../hooks/useApi';

const styles = {
  serviceAccountDetails: css({
    padding: `${tokens.spacingS} ${tokens.spacingM}`,
    border: '1px solid',
    borderColor: tokens.gray200,
    borderRadius: '10px',
    boxShadow: tokens.boxShadowDefault,
    marginTop: tokens.spacingS,
    marginBottom: tokens.spacingL,
    h3: {
      fontSize: tokens.fontSizeM,
      marginBottom: tokens.spacingXs,
    },
    '& dt': {
      marginTop: tokens.spacingS,
      fontWeight: tokens.fontWeightMedium,
      fontSize: tokens.fontSizeS,
    },
    '& dd': {
      marginBottom: tokens.spacingS,
    },

  }),
  errorNote: css({
    marginTop: tokens.spacing2Xs
  })
};

interface InstalledServiceAccountKeyProps {
  serviceAccountKeyId: ServiceAccountKeyId;
  serviceAccountKey: ServiceAccountKey;
}

const InstalledServiceAccountKey = ({
  serviceAccountKeyId,
  serviceAccountKey,
}: InstalledServiceAccountKeyProps) => {
  const [credentialsData, setCredentialsData] = useState<Credentials | null>(null);
  const [isLoading, setIsLoading] = useState(true);
  const [error, setError] = useState<string | null>(null);
  const [errorCode, setErrorCode] = useState(0)

  // NOTE: Due to a bug installation parameters are not available at sdk.parameters.installation form the config screen
  // location. Therefore we must pass down the values directly to the useApi hook. If the bug is fixed this won't be
  // necessary
  const api = useApi(serviceAccountKeyId, serviceAccountKey);

  useEffect(() => {
    (async () => {
      try {
        const response = await api.getCredentials();
        const accountSum = await api.listAccountSummaries();
        setCredentialsData(response);
        setError(null);
      } catch (e) {
        setCredentialsData(null);
        if (e instanceof GoogleApiError) {
          setErrorCode(e.code)
        }
        if (e instanceof ApiError) {
          setError(e.message);
        } else {
          console.error(e);
          setError('An unknown error occurred');
        }
      } finally {
        setIsLoading(false);
      }
    })();
  }, [api]);

  if (!serviceAccountKeyId) {
    return null;
  }

  const errorTextByCode = (code: number) => {
    if (code === 16) return <p>Request had invalid authentication credentials. Expected OAuth 2 access token, login cookie or other valid authentication credential. See <a href="https://developers.google.com/identity/sign-in/web/devconsole-project" target="_blank">https://developers.google.com/identity/sign-in/web/devconsole-project</a>.</p>;
    else if (code === 7) return <p>Google Analytics Admin API has not been used in this project before or it is disabled. Enable it by visiting <a href="https://console.developers.google.com/apis/api/analyticsadmin.googleapis.com/overview" target="_blank">https://console.developers.google.com/apis/api/analyticsadmin.googleapis.com/overview</a> then retry. If you enabled this API recently, wait a few minutes for the action to propagate to our systems and retry.</p>;
    else return <p>Unknown error with the API occurred.</p>;
  }

  return (
    <Box className={styles.serviceAccountDetails}>
      <Heading as="h3">
        <Flex alignItems="center">Installed Google Service Account Key</Flex>
      </Heading>
      <dl>
        <dt>Service Account</dt>
        <dd>
          <TextLink
            icon={<ExternalLinkTrimmedIcon />}
            alignIcon="end"
            href={`https://console.cloud.google.com/iam-admin/serviceaccounts/details/${serviceAccountKeyId.clientId}?project=${serviceAccountKeyId.projectId}`}
            target="_blank"
            rel="noopener noreferrer"
          >
            {serviceAccountKeyId.clientEmail}
          </TextLink>
        </dd>
        <dt>Key ID</dt>
        <dd>
          <Box as="code">{serviceAccountKeyId.id}</Box>
        </dd>
        <dt>Status</dt>
        <dd>
          {isLoading ? (
            <Skeleton.Container svgHeight={21}>
              <Skeleton.DisplayText lineHeight={21} />
            </Skeleton.Container>
          ) : error === null ? (
            <Badge variant="positive">{credentialsData?.status}</Badge>
          ) : errorCode ? (
            <>
              <Badge variant="warning">Inactive</Badge>
              <Note variant="neutral" className={styles.errorNote}>{errorTextByCode(errorCode)}</Note>
            </>
          ) : (
            <Badge variant="secondary">unknown</Badge>
          )}
        </dd>
      </dl>
    </Box>
  );
};

export default InstalledServiceAccountKey;<|MERGE_RESOLUTION|>--- conflicted
+++ resolved
@@ -3,11 +3,7 @@
 import tokens from '@contentful/f36-tokens';
 import { css } from 'emotion';
 import { useEffect, useState } from 'react';
-<<<<<<< HEAD
-import { api, ApiError, Credentials, GoogleApiError } from '../services/api';
-=======
-import { ApiError, Credentials } from '../services/api';
->>>>>>> 1bfd0b06
+import { ApiError, Credentials, GoogleApiError } from '../services/api';
 
 import type { ServiceAccountKey, ServiceAccountKeyId } from '../types';
 import { useApi } from '../hooks/useApi';
