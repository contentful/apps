import * as NodeAppsToolkit from '@contentful/node-apps-toolkit';
import { CanonicalRequest } from '@contentful/node-apps-toolkit/lib/requests/typings';
import { NextFunction, Request, Response } from 'express';
import { InvalidSignature } from '../errors/invalidSignature';
import { UnableToVerifyRequest } from '../errors/unableToVerifyRequest';
import { config } from '../config';

export const verifySignedRequestMiddleware = (req: Request, _res: Response, next: NextFunction) => {
  const signingSecret = config.signingSecret;
  const canonicalReq = makeCanonicalReq(req);
  let isValidReq = false;

  try {
    isValidReq = NodeAppsToolkit.verifyRequest(signingSecret, canonicalReq, 60); // 60 second TTL
  } catch (e) {
    console.error(e);
    throw new UnableToVerifyRequest('Unable to verify request', {
      cause: e,
    });
  }

  if (!isValidReq) {
    throw new InvalidSignature(
      'Request does not have a valid request signature. ' +
        'See: https://www.contentful.com/developers/docs/extensibility/app-framework/request-verification/'
    );
  }

  next();
};

const makeCanonicalReq = (req: Request) => {
  const headers = { ...req.headers };

  // coerce all headers to strings
  Object.keys(headers).forEach((key) => {
    headers[key] = headers[key]?.toString();
  });

  // TODO: make this stage prefixing logic better? (yuck)
<<<<<<< HEAD
  const pathPrefix = config.stage !== 'prd' && config.stage !== 'test' ? `/${config.stage}` : '';
=======
  const pathPrefix = ['prd', 'test'].includes(config.stage) ? '' : `/${config.stage}`;
>>>>>>> 0e663bc0
  const fullPath = req.originalUrl.split('?')[0];
  const signedPath = `${pathPrefix}${fullPath}`; // note: req.originalUrl starts with a `/` and includes the full path & query string

  // express.json() makes body always an object ({}), even if there is no body
  // so we need to check if the body is empty and set it to undefined
  const bodyOrUndefined = Object.keys(req.body).length === 0 ? undefined : JSON.stringify(req.body);

  return <CanonicalRequest>{
    method: req.method,
    path: signedPath,
    headers: headers,
    body: bodyOrUndefined,
  };
};<|MERGE_RESOLUTION|>--- conflicted
+++ resolved
@@ -37,12 +37,7 @@
     headers[key] = headers[key]?.toString();
   });
 
-  // TODO: make this stage prefixing logic better? (yuck)
-<<<<<<< HEAD
-  const pathPrefix = config.stage !== 'prd' && config.stage !== 'test' ? `/${config.stage}` : '';
-=======
   const pathPrefix = ['prd', 'test'].includes(config.stage) ? '' : `/${config.stage}`;
->>>>>>> 0e663bc0
   const fullPath = req.originalUrl.split('?')[0];
   const signedPath = `${pathPrefix}${fullPath}`; // note: req.originalUrl starts with a `/` and includes the full path & query string
 
