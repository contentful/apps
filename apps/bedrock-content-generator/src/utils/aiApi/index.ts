--- conflicted
+++ resolved
@@ -9,16 +9,6 @@
   ResponseStream,
 } from "@aws-sdk/client-bedrock-runtime";
 
-<<<<<<< HEAD
-/**
- * This class is used to interact with the Bedrock API.
- * Allowing us to create and manage a stream to the API, similar to openai's node package.
- * @param baseUrl string
- * @param apiKey string
- * @param model string
- */
-=======
->>>>>>> 6a1faf9c
 class AI {
   modelId?: string;
   decoder: TextDecoder;
@@ -87,8 +77,6 @@
   };
 
   /**
-<<<<<<< HEAD
-=======
    * This function calls Bedrock's InvokeModelCommand to check if the model is available in the account.
    * @param modelId string
    * @returns Promise<boolean> true if model is available, false if not
@@ -116,7 +104,6 @@
   };
 
   /**
->>>>>>> 6a1faf9c
    * This function calls Bedrock's ListFoundationModelsCommand to get a list of models.
    * @returns Promise<Response>
    */
