--- conflicted
+++ resolved
@@ -3,22 +3,7 @@
   profileMissing: `Missing brand profile. Visit the app configuration page.`,
   paramsMissing: `Invalid or missing authentication. Visit the app configuration page.`,
   linkSubstring: `Visit the app configuration page.`,
-<<<<<<< HEAD
-  unavailable: `Amazon Bedrock is currently unavailable.`,
-  defaultError: "An unknown error occurred. Please try again.",
-  BedrockErrorMessage: "Amazon Bedrock Error:",
-};
-
-const disclaimerMessage = {
-  body: `This feature uses a third party AI tool. Please ensure your use of the tool and any AI-generated content complies with applicable laws, your company's policies, and all other AWS Service Terms.`,
-  substring: `AWS Service Terms.`,
-  link: `https://aws.amazon.com/service-terms/`,
-};
-
-export { disclaimerMessage, warningMessages };
-=======
   defaultError: "An unknown error occurred. Please try again.",
 };
 
-export { warningMessages };
->>>>>>> 6a1faf9c
+export { warningMessages };