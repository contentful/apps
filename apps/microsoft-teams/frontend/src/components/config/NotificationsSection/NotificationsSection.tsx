import { Dispatch, useState } from 'react';
import { Box, ModalLauncher, Subheading } from '@contentful/f36-components';
import { styles } from './NotificationsSection.styles';
import { notificationsSection } from '@constants/configCopy';
import AddButton from '@components/config/AddButton/AddButton';
import NotificationEditMode from '@components/config/NotificationEditMode/NotificationEditMode';
import NotificationViewMode from '@components/config/NotificationViewMode/NotificationViewMode';
import DeleteModal from '@components/config/DeleteModal/DeleteModal';
import { Notification } from '@customTypes/configPage';
import { ParameterAction, actions } from '@components/config/parameterReducer';
<<<<<<< HEAD
import useGetContentTypes from '@hooks/useGetContentTypes';
import useGetTeamsChannels from '@hooks/useGetTeamsChannels';
=======
import { ContentTypeContextProvider } from '@context/ContentTypeProvider';
>>>>>>> ee7b1ee5

interface Props {
  notifications: Notification[];
  dispatch: Dispatch<ParameterAction>;
}

const NotificationsSection = (props: Props) => {
  const { notifications, dispatch } = props;
  const [notificationIndexToEdit, setNotificationIndexToEdit] = useState<number | null>(null);
<<<<<<< HEAD
  const contentTypes = useGetContentTypes();
  const channels = useGetTeamsChannels();
=======
>>>>>>> ee7b1ee5

  const createNewNotification = () => {
    dispatch({ type: actions.ADD_NOTIFICATION });
    setNotificationIndexToEdit(0);
  };

  const deleteNotification = (index: number) => {
    const notificationsPayload = [...notifications];
    notificationsPayload.splice(index, 1);
    dispatch({
      type: actions.UPDATE_NOTIFICATIONS,
      payload: notificationsPayload,
    });
  };

  const handleDelete = (index: number) => {
    ModalLauncher.open(({ isShown, onClose }) => {
      return (
        <DeleteModal
          isShown={isShown}
          handleCancel={() => {
            onClose(true);
          }}
          handleDelete={() => {
            onClose(true);
            deleteNotification(index);
            setNotificationIndexToEdit(null);
          }}
        />
      );
    });
  };

  const updateNotification = (index: number, editedNotification: Partial<Notification>) => {
    const notificationsPayload = [...notifications];
    notificationsPayload[index] = { ...notificationsPayload[index], ...editedNotification };
    dispatch({
      type: actions.UPDATE_NOTIFICATIONS,
      payload: notificationsPayload,
    });
  };

  return (
    <Box className={styles.box}>
      <Subheading>{notificationsSection.title}</Subheading>
      <Box marginBottom="spacingXl">
        <AddButton
          buttonCopy={notificationsSection.createButton}
          handleClick={createNewNotification}
          isDisabled={notificationIndexToEdit !== null}
        />
      </Box>
      <ContentTypeContextProvider>
        {notifications.map((notification, index) => {
          const inEditMode = notificationIndexToEdit === index;

<<<<<<< HEAD
        if (inEditMode) {
          return (
            <NotificationEditMode
              key={`notification-${index}`}
              index={index}
              deleteNotification={deleteNotification}
              updateNotification={updateNotification}
              notification={notification}
              contentTypes={contentTypes}
              setNotificationIndexToEdit={setNotificationIndexToEdit}
              channels={channels}
            />
          );
        } else {
          return (
            <NotificationViewMode
              key={`notification-${index}`}
              index={index}
              updateNotification={updateNotification}
              notification={notification}
              contentTypes={contentTypes}
              handleEdit={() => setNotificationIndexToEdit(index)}
              isEditDisabled={notificationIndexToEdit !== null}
            />
          );
        }
      })}
=======
          if (inEditMode) {
            return (
              <NotificationEditMode
                key={`notification-${index}`}
                index={index}
                deleteNotification={deleteNotification}
                updateNotification={updateNotification}
                notification={notification}
                setNotificationIndexToEdit={setNotificationIndexToEdit}
              />
            );
          } else {
            return (
              <NotificationViewMode
                key={`notification-${index}`}
                index={index}
                updateNotification={updateNotification}
                notification={notification}
                handleEdit={() => setNotificationIndexToEdit(index)}
                isMenuDisabled={notificationIndexToEdit !== null}
                handleDelete={() => handleDelete(index)}
              />
            );
          }
        })}
      </ContentTypeContextProvider>
>>>>>>> ee7b1ee5
    </Box>
  );
};

export default NotificationsSection;<|MERGE_RESOLUTION|>--- conflicted
+++ resolved
@@ -8,12 +8,8 @@
 import DeleteModal from '@components/config/DeleteModal/DeleteModal';
 import { Notification } from '@customTypes/configPage';
 import { ParameterAction, actions } from '@components/config/parameterReducer';
-<<<<<<< HEAD
-import useGetContentTypes from '@hooks/useGetContentTypes';
 import useGetTeamsChannels from '@hooks/useGetTeamsChannels';
-=======
 import { ContentTypeContextProvider } from '@context/ContentTypeProvider';
->>>>>>> ee7b1ee5
 
 interface Props {
   notifications: Notification[];
@@ -23,11 +19,7 @@
 const NotificationsSection = (props: Props) => {
   const { notifications, dispatch } = props;
   const [notificationIndexToEdit, setNotificationIndexToEdit] = useState<number | null>(null);
-<<<<<<< HEAD
-  const contentTypes = useGetContentTypes();
   const channels = useGetTeamsChannels();
-=======
->>>>>>> ee7b1ee5
 
   const createNewNotification = () => {
     dispatch({ type: actions.ADD_NOTIFICATION });
@@ -84,35 +76,6 @@
         {notifications.map((notification, index) => {
           const inEditMode = notificationIndexToEdit === index;
 
-<<<<<<< HEAD
-        if (inEditMode) {
-          return (
-            <NotificationEditMode
-              key={`notification-${index}`}
-              index={index}
-              deleteNotification={deleteNotification}
-              updateNotification={updateNotification}
-              notification={notification}
-              contentTypes={contentTypes}
-              setNotificationIndexToEdit={setNotificationIndexToEdit}
-              channels={channels}
-            />
-          );
-        } else {
-          return (
-            <NotificationViewMode
-              key={`notification-${index}`}
-              index={index}
-              updateNotification={updateNotification}
-              notification={notification}
-              contentTypes={contentTypes}
-              handleEdit={() => setNotificationIndexToEdit(index)}
-              isEditDisabled={notificationIndexToEdit !== null}
-            />
-          );
-        }
-      })}
-=======
           if (inEditMode) {
             return (
               <NotificationEditMode
@@ -122,6 +85,7 @@
                 updateNotification={updateNotification}
                 notification={notification}
                 setNotificationIndexToEdit={setNotificationIndexToEdit}
+                channels={channels}
               />
             );
           } else {
@@ -139,7 +103,6 @@
           }
         })}
       </ContentTypeContextProvider>
->>>>>>> ee7b1ee5
     </Box>
   );
 };
