--- conflicted
+++ resolved
@@ -14,13 +14,8 @@
     "start": "npm run build && serverless offline --httpPort 3000"
   },
   "dependencies": {
-<<<<<<< HEAD
     "@types/lodash": "^4.14.108",
-    "aws-sdk": "^2.1384.0",
-=======
     "aws-sdk": "^2.1388.0",
-    "@types/lodash": "^4.14.108",
->>>>>>> 6d8211e3
     "node-fetch": "^2.6.11"
   },
   "devDependencies": {
