--- conflicted
+++ resolved
@@ -8,7 +8,6 @@
       "entryFile": "functions/createModules.ts",
       "allowNetworks": ["https://api.hubapi.com"],
       "accepts": ["appaction.call"]
-<<<<<<< HEAD
     },
     {
       "id": "validateHubspotToken",
@@ -27,8 +26,6 @@
       "entryFile": "functions/appEventHandler.ts",
       "allowNetworks": ["https://api.hubapi.com"],
       "accepts": ["appevent.handler"]
-=======
->>>>>>> 5a1e77b4
     }
   ],
   "actions": [
