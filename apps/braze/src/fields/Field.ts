--- conflicted
+++ resolved
@@ -1,11 +1,7 @@
-<<<<<<< HEAD
-import { firstLetterToLowercase, SAVED_RESPONSE } from '../utils';
 import { ReferenceArrayField } from './ReferenceArrayField';
 import { ReferenceField } from './ReferenceField';
 import { ReferenceItem } from './ReferenceItem';
-=======
 import { removeHypens, firstLetterToLowercase, SAVED_RESPONSE } from '../utils';
->>>>>>> c281f735
 
 export abstract class Field {
   public id: string;
