import { removeHypens, firstLetterToLowercase, SAVED_RESPONSE } from '../utils';
import { Field } from './Field';

export class Entry {
  public id: string;
  public contentType: string;
  public title: string;
  public fields: Field[];
  private spaceId: string;
  private contentfulToken: string;
  constructor(
    id: string,
    contentType: string,
    title: string,
    fields: Field[],
    spaceId: string,
    contentfulToken: string
  ) {
    this.id = id;
    this.contentType = firstLetterToLowercase(contentType);
    this.title = title;
    this.fields = fields;
    this.spaceId = spaceId;
    this.contentfulToken = contentfulToken;
  }

  generateConnectedContentCall(locales: string[]) {
    return `{% capture body %}
<<<<<<< HEAD
    ${this.assembleQuery()}
  {% endcapture %}
=======
    ${this.assembleQuery(locales)}
{% endcapture %}
>>>>>>> c281f735
  
  {% connected_content
      https://graphql.contentful.com/content/v1/spaces/${this.spaceId}
      :method post
      :headers {"Authorization": "Bearer ${this.contentfulToken}"}
      :body {{body}}
      :content_type application/json
      :save ${SAVED_RESPONSE}
  %}`;
  }

  generateLiquidTags(locales: string[]) {
    return locales.length > 0 ? this.localizedLiquidTags(locales) : this.liquidTags();
  }

  async getGraphQLResponse(locales: string[]) {
    const response = await fetch(
      `https://graphql.contentful.com/content/v1/spaces/${this.spaceId}`,
      {
        method: 'POST',
        headers: {
          Authorization: `Bearer ${this.contentfulToken}`,
          'Content-Type': 'application/json',
        },
<<<<<<< HEAD
        body: this.assembleQuery(),
=======
        body: this.assembleQuery(locales),
>>>>>>> c281f735
      }
    );
    return response.json();
  }

  anyFieldIsLocalized() {
    return this.fields.some((field) => field.localized);
  }

<<<<<<< HEAD
  getAllFields(): Field[] {
    return this.fields.flatMap((field) => {
      return field.getAllFields();
    });
  }

  private assembleQuery() {
    return `{"query":"{${this.contentType}(id:\\"${this.id}\\"){${this.assembleFieldsQuery()}}}"}`;
=======
  assembleQuery(locales: string[]) {
    const body = locales.length > 0 ? this.localizedQueryBody(locales) : this.queryBody();

    return `{"query":"{${body}}"}`;
  }

  private queryBody() {
    return `${this.contentType}(id:\\"${this.id}\\"){${this.assembleFieldsQuery()}}`;
  }

  private localizedQueryBody(locales: string[]) {
    return locales.map(
      (locale) =>
        `${removeHypens(locale)}: ${this.contentType}(id:\\"${
          this.id
        }\\", locale:\\"${locale}\\"){${this.assembleFieldsQuery()}}`
    );
>>>>>>> c281f735
  }

  private assembleFieldsQuery(): string {
    return this.fields
      .filter((field) => field.selected)
      .map((field) => field.generateQuery())
      .join(' ');
  }

  private liquidTags() {
    return this.fields.flatMap((field) => field.generateLiquidTag());
  }

  private localizedLiquidTags(locales: string[]) {
    return locales.flatMap((locale) =>
      this.fields.flatMap((field) => field.generateLiquidTag(locale))
    );
  }
}<|MERGE_RESOLUTION|>--- conflicted
+++ resolved
@@ -26,13 +26,8 @@
 
   generateConnectedContentCall(locales: string[]) {
     return `{% capture body %}
-<<<<<<< HEAD
-    ${this.assembleQuery()}
-  {% endcapture %}
-=======
     ${this.assembleQuery(locales)}
 {% endcapture %}
->>>>>>> c281f735
   
   {% connected_content
       https://graphql.contentful.com/content/v1/spaces/${this.spaceId}
@@ -57,11 +52,7 @@
           Authorization: `Bearer ${this.contentfulToken}`,
           'Content-Type': 'application/json',
         },
-<<<<<<< HEAD
-        body: this.assembleQuery(),
-=======
         body: this.assembleQuery(locales),
->>>>>>> c281f735
       }
     );
     return response.json();
@@ -71,16 +62,12 @@
     return this.fields.some((field) => field.localized);
   }
 
-<<<<<<< HEAD
   getAllFields(): Field[] {
     return this.fields.flatMap((field) => {
       return field.getAllFields();
     });
   }
 
-  private assembleQuery() {
-    return `{"query":"{${this.contentType}(id:\\"${this.id}\\"){${this.assembleFieldsQuery()}}}"}`;
-=======
   assembleQuery(locales: string[]) {
     const body = locales.length > 0 ? this.localizedQueryBody(locales) : this.queryBody();
 
@@ -98,7 +85,6 @@
           this.id
         }\\", locale:\\"${locale}\\"){${this.assembleFieldsQuery()}}`
     );
->>>>>>> c281f735
   }
 
   private assembleFieldsQuery(): string {
@@ -109,12 +95,16 @@
   }
 
   private liquidTags() {
-    return this.fields.flatMap((field) => field.generateLiquidTag());
+    return this.fields
+      .filter((field) => field.selected)
+      .flatMap((field) => field.generateLiquidTag());
   }
 
   private localizedLiquidTags(locales: string[]) {
     return locales.flatMap((locale) =>
-      this.fields.flatMap((field) => field.generateLiquidTag(locale))
+      this.fields
+        .filter((field) => field.selected)
+        .flatMap((field) => field.generateLiquidTag(locale))
     );
   }
 }