--- conflicted
+++ resolved
@@ -1,12 +1,7 @@
 import { describe, expect, it } from 'vitest';
-<<<<<<< HEAD
-import generateLiquidTags from './generateLiquidTags';
+import generateLiquidTags, { generateLiquidTags2 } from './generateLiquidTags';
 import { Field } from './assembleQuery';
-=======
-import generateLiquidTags, {generateLiquidTags2} from './generateLiquidTags';
-import { Field } from '../dialogaux';
-import {BaseField, BasicField} from "./field/baseField";
->>>>>>> 5a610701
+import { BaseField, BasicField } from './field/baseField';
 
 describe('Generate liquid tags', () => {
   it('Content type with text field transforms it into a liquid tag', () => {
@@ -110,14 +105,14 @@
         entryContentType: 'reference',
         fields: [
           {
-            id: "name",
+            id: 'name',
             type: 'Symbol',
           },
           {
-            id: "phone",
+            id: 'phone',
             type: 'Integer',
           },
-        ]
+        ],
       },
     ];
 
@@ -130,9 +125,7 @@
   // -------------
   it('Content type with more than one basic field transforms each into liquid tags 2', () => {
     const contentTypeId = 'blogPost';
-    const entryFields: BaseField[] = [
-      new BasicField('title', 'Symbol')
-    ];
+    const entryFields: BaseField[] = [new BasicField('title', 'Symbol')];
 
     const result = generateLiquidTags2(contentTypeId, entryFields);
 
