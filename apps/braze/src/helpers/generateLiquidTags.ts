<<<<<<< HEAD
import { Field } from './assembleQuery';
import { ASSET_FIELDS, LOCATION_LAT, LOCATION_LONG, SAVED_RESPONSE } from './utils';
import { BaseField } from './field/baseField';
=======
import { AssetArrayField, EntryArrayField, Field } from '../dialogaux';
import { ASSET_FIELDS, LOCATION_LAT, LOCATION_LONG, SAVED_RESPONSE } from './utils';
>>>>>>> 33e55b64

export default function generateLiquidTags(contentTypeId: string, fields: Field[]): string[] {
  const liquidTags: string[] = [];
  const responseData = `${SAVED_RESPONSE}.data`;
  console.log(fields);

  fields.forEach((field) => {
    let content = `${responseData}.${contentTypeId}.${field.id}`;

    if (field.type === 'Link') {
      if (field.linkType === 'Asset') {
<<<<<<< HEAD
        ASSET_FIELDS.forEach((field) => {
          liquidTags.push(`{{${content}.${field}}}`);
        });
      }
      if (field.linkType === 'Entry') {
        field.fields.forEach((field) => {
          liquidTags.push(`{{${content}.${field.id}}}`);
        });
=======
        ASSET_FIELDS.forEach((assetField) => {
          liquidTags.push(`{{${content}.${assetField}}}`);
        });
      }
      if (field.linkType === 'Entry') {
        liquidTags.push(...generateLiquidTags(contentTypeId + '.' + field.id, field.fields));
>>>>>>> 33e55b64
      }
    } else if (field.type === 'Location') {
      liquidTags.push(`{{${content}.${LOCATION_LAT}}}`);
      liquidTags.push(`{{${content}.${LOCATION_LONG}}}`);
    } else if (field.type === 'Array') {
    } else {
      liquidTags.push(`{{${content}}}`);
    }
  });

  return liquidTags;
}<|MERGE_RESOLUTION|>--- conflicted
+++ resolved
@@ -1,11 +1,5 @@
-<<<<<<< HEAD
-import { Field } from './assembleQuery';
+import { AssetArrayField, Field } from './assembleQuery';
 import { ASSET_FIELDS, LOCATION_LAT, LOCATION_LONG, SAVED_RESPONSE } from './utils';
-import { BaseField } from './field/baseField';
-=======
-import { AssetArrayField, EntryArrayField, Field } from '../dialogaux';
-import { ASSET_FIELDS, LOCATION_LAT, LOCATION_LONG, SAVED_RESPONSE } from './utils';
->>>>>>> 33e55b64
 
 export default function generateLiquidTags(contentTypeId: string, fields: Field[]): string[] {
   const liquidTags: string[] = [];
@@ -17,23 +11,12 @@
 
     if (field.type === 'Link') {
       if (field.linkType === 'Asset') {
-<<<<<<< HEAD
-        ASSET_FIELDS.forEach((field) => {
-          liquidTags.push(`{{${content}.${field}}}`);
-        });
-      }
-      if (field.linkType === 'Entry') {
-        field.fields.forEach((field) => {
-          liquidTags.push(`{{${content}.${field.id}}}`);
-        });
-=======
         ASSET_FIELDS.forEach((assetField) => {
           liquidTags.push(`{{${content}.${assetField}}}`);
         });
       }
       if (field.linkType === 'Entry') {
         liquidTags.push(...generateLiquidTags(contentTypeId + '.' + field.id, field.fields));
->>>>>>> 33e55b64
       }
     } else if (field.type === 'Location') {
       liquidTags.push(`{{${content}.${LOCATION_LAT}}}`);
