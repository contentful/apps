<<<<<<< HEAD
import { Field } from './assembleQuery';
import { ASSET_FIELDS, LOCATION_LAT, LOCATION_LONG, SAVED_RESPONSE } from './utils';
=======
import { Field } from '../dialogaux';
import {ASSET_FIELDS, LOCATION_LAT, LOCATION_LONG, SAVED_RESPONSE} from './utils';
import {BaseField} from "./field/baseField";
>>>>>>> 5a610701

export default function generateLiquidTags(contentTypeId: string, fields: Field[]): string[] {
  const liquidTags: string[] = [];
  const responseData = `${SAVED_RESPONSE}.data`;

  fields.forEach((field) => {
<<<<<<< HEAD
    console.log('Field: ', field);
=======
>>>>>>> 5a610701
    let content = `${responseData}.${contentTypeId}.${field.id}`;

    if (field.type === 'Link') {
      if (field.linkType === 'Asset') {
        ASSET_FIELDS.forEach((field) => {
          liquidTags.push(`{{${content}.${field}}}`);
        });
      }
      if (field.linkType === 'Entry') {
        field.fields.forEach(field => {
          liquidTags.push(`{{${content}.${field.id}}}`);
        })
      }
    } else if (field.type === 'Location') {
      liquidTags.push(`{{${content}.${LOCATION_LAT}}}`);
      liquidTags.push(`{{${content}.${LOCATION_LONG}}}`);
    } else {
      liquidTags.push(`{{${content}}}`);
    }
  });

  return liquidTags;
}

export function generateLiquidTags2(contentTypeId: string, fields: BaseField[]): string[] {
  const responseData = `${SAVED_RESPONSE}.data`;

  return fields.flatMap((field) => field.toLiquidTag(contentTypeId, responseData));
}<|MERGE_RESOLUTION|>--- conflicted
+++ resolved
@@ -1,21 +1,12 @@
-<<<<<<< HEAD
 import { Field } from './assembleQuery';
 import { ASSET_FIELDS, LOCATION_LAT, LOCATION_LONG, SAVED_RESPONSE } from './utils';
-=======
-import { Field } from '../dialogaux';
-import {ASSET_FIELDS, LOCATION_LAT, LOCATION_LONG, SAVED_RESPONSE} from './utils';
-import {BaseField} from "./field/baseField";
->>>>>>> 5a610701
+import { BaseField } from './field/baseField';
 
 export default function generateLiquidTags(contentTypeId: string, fields: Field[]): string[] {
   const liquidTags: string[] = [];
   const responseData = `${SAVED_RESPONSE}.data`;
 
   fields.forEach((field) => {
-<<<<<<< HEAD
-    console.log('Field: ', field);
-=======
->>>>>>> 5a610701
     let content = `${responseData}.${contentTypeId}.${field.id}`;
 
     if (field.type === 'Link') {
@@ -25,9 +16,9 @@
         });
       }
       if (field.linkType === 'Entry') {
-        field.fields.forEach(field => {
+        field.fields.forEach((field) => {
           liquidTags.push(`{{${content}.${field.id}}}`);
-        })
+        });
       }
     } else if (field.type === 'Location') {
       liquidTags.push(`{{${content}.${LOCATION_LAT}}}`);
