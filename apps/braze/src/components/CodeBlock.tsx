import { Flex, CopyButton } from '@contentful/f36-components';
import tokens from '@contentful/f36-tokens';
import SyntaxHighlighter from 'react-syntax-highlighter/dist/cjs/light';
<<<<<<< HEAD
import { codeBlockStyles, lineNumberStyle } from './CodeBlock.style';
=======
import { codeBlockStyles, lineNumberStyle } from './CodeBlock.styles';
>>>>>>> c281f735

type Props = {
  code: string;
  language?: string;
};
const CodeBlock = ({ code, language }: Props) => {
  return (
    <>
      <Flex
        style={{
          backgroundColor: tokens.gray400,
          height: tokens.spacing2Xl,
          borderTopLeftRadius: tokens.borderRadiusSmall,
          borderTopRightRadius: tokens.borderRadiusSmall,
        }}
        alignItems="center"
        justifyContent="end">
        <CopyButton
          value={code}
          style={{
            height: tokens.spacingXl,
            width: tokens.spacingXl,
            minHeight: tokens.spacingXl,
            marginRight: tokens.spacingXs,
          }}
        />
      </Flex>
      <SyntaxHighlighter
        data-testid="code-component"
        language={language}
        style={codeBlockStyles}
        lineNumberStyle={lineNumberStyle}
        showLineNumbers={true}>
        {code}
      </SyntaxHighlighter>
    </>
  );
};

export default CodeBlock;<|MERGE_RESOLUTION|>--- conflicted
+++ resolved
@@ -1,11 +1,7 @@
 import { Flex, CopyButton } from '@contentful/f36-components';
 import tokens from '@contentful/f36-tokens';
 import SyntaxHighlighter from 'react-syntax-highlighter/dist/cjs/light';
-<<<<<<< HEAD
-import { codeBlockStyles, lineNumberStyle } from './CodeBlock.style';
-=======
 import { codeBlockStyles, lineNumberStyle } from './CodeBlock.styles';
->>>>>>> c281f735
 
 type Props = {
   code: string;
