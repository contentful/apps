import { Flex, Checkbox, Text, MarginProps } from '@contentful/f36-components';
import { FontWeightTokens } from '@contentful/f36-tokens';
import { checkboxCard } from './CheckboxCard.styles';
import React, { useEffect, useState } from 'react';

interface CheckboxCardProps extends MarginProps {
  id: string;
  title: string;
  selectedFields: Set<string>;
  onChange: (event: React.ChangeEvent<HTMLInputElement>) => void;
  isDisabled?: boolean;
  fontWeight?: FontWeightTokens;
  children?: React.ReactNode;
}
function CheckboxCard(props: CheckboxCardProps) {
<<<<<<< HEAD
  const { id, title, selectedFields, onChange, fontWeight, children } = props;
  const [selected, setSelected] = useState(() => selectedFields.has(id));

  useEffect(() => {
    setSelected(selectedFields.has(id));
  }, [selectedFields]);

  const handleChange = (event: React.ChangeEvent<HTMLInputElement>) => {
    setSelected(event.target.checked);
    onChange(event);
  };
=======
  const {
    id,
    isSelected,
    title,
    onChange,
    isDisabled = false,
    fontWeight,
    children,
    margin,
    ...otherProps
  } = props;
>>>>>>> 39803cd4

  return (
    <Flex
      className={checkboxCard}
      justifyContent="space-between"
      alignItems="center"
<<<<<<< HEAD
      margin="spacingXs"
      padding="spacingXs">
      <Checkbox id={id} isChecked={selected} onChange={handleChange}>
=======
      margin={margin || 'spacingXs'}
      padding="spacingXs"
      {...otherProps}>
      <Checkbox id={id} isChecked={isSelected} onChange={onChange} isDisabled={isDisabled}>
>>>>>>> 39803cd4
        <Text fontWeight={fontWeight}>{title}</Text>
      </Checkbox>
      {children}
    </Flex>
  );
}
export default CheckboxCard;<|MERGE_RESOLUTION|>--- conflicted
+++ resolved
@@ -13,8 +13,7 @@
   children?: React.ReactNode;
 }
 function CheckboxCard(props: CheckboxCardProps) {
-<<<<<<< HEAD
-  const { id, title, selectedFields, onChange, fontWeight, children } = props;
+  const { id, title, selectedFields, onChange, isDisabled = false, fontWeight, children } = props;
   const [selected, setSelected] = useState(() => selectedFields.has(id));
 
   useEffect(() => {
@@ -25,35 +24,15 @@
     setSelected(event.target.checked);
     onChange(event);
   };
-=======
-  const {
-    id,
-    isSelected,
-    title,
-    onChange,
-    isDisabled = false,
-    fontWeight,
-    children,
-    margin,
-    ...otherProps
-  } = props;
->>>>>>> 39803cd4
 
   return (
     <Flex
       className={checkboxCard}
       justifyContent="space-between"
       alignItems="center"
-<<<<<<< HEAD
       margin="spacingXs"
       padding="spacingXs">
-      <Checkbox id={id} isChecked={selected} onChange={handleChange}>
-=======
-      margin={margin || 'spacingXs'}
-      padding="spacingXs"
-      {...otherProps}>
-      <Checkbox id={id} isChecked={isSelected} onChange={onChange} isDisabled={isDisabled}>
->>>>>>> 39803cd4
+      <Checkbox id={id} isChecked={selected} onChange={handleChange} isDisabled={isDisabled}>
         <Text fontWeight={fontWeight}>{title}</Text>
       </Checkbox>
       {children}
