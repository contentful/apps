--- conflicted
+++ resolved
@@ -1,7 +1,3 @@
-<<<<<<< HEAD
-import { Box, Button, List, ListItem, Paragraph, Subheading } from '@contentful/f36-components';
-import Splitter from './Splitter';
-import tokens from '@contentful/f36-tokens';
 import { useState, useEffect } from 'react';
 import {
   assembleQuery,
@@ -11,12 +7,10 @@
 import generateLiquidTags from '../helpers/generateLiquidTags';
 import { EntryInfo } from '../locations/Dialog';
 import WizardFooter from './WizardFooter';
-=======
-import { Box, Paragraph, Subheading } from '@contentful/f36-components';
+import { Box, Button, Paragraph, Subheading } from '@contentful/f36-components';
 import Splitter from './Splitter';
 import tokens from '@contentful/f36-tokens';
 import CodeBlock from './CodeBlock';
->>>>>>> 849719d6
 
 type CodeBlocksStepProps = {
   spaceId: string;
@@ -26,6 +20,12 @@
   handlePreviousStep: () => void;
   handleClose: () => void;
 };
+
+function formatGraphqlResponse(response: JSON) {
+  const jsonString = JSON.stringify(response, null, 2);
+  return jsonString.replace(/\n/g, '\n');
+}
+
 const CodeBlocksStep = (props: CodeBlocksStepProps) => {
   const { spaceId, contentfulToken, entryInfo, handlePreviousStep, handleClose } = props;
   const [graphqlResponse, setGraphqlResponse] = useState<string>('');
@@ -36,7 +36,9 @@
   useEffect(() => {
     const fetchEntry = async () => {
       const response = await getGraphQLResponse(spaceId, contentfulToken, query);
-      setGraphqlResponse(JSON.stringify(response));
+      const graphqlResponseWithNewlines = formatGraphqlResponse(response);
+
+      setGraphqlResponse(graphqlResponseWithNewlines);
     };
     fetchEntry();
   }, []);
