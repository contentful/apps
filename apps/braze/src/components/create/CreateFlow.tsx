import { Box } from '@contentful/f36-components';
import { useState } from 'react';
import { Entry } from '../../fields/Entry';
import { DialogAppSDK } from '@contentful/app-sdk';
import { InvocationParams } from '../../locations/Dialog';
import FieldsStep from './FieldsStep';
import CreateStep from './CreateStep';
import SuccessStep from './SuccessStep';
<<<<<<< HEAD
import { EntryStatus, FIELDS_STEP } from '../../utils';
=======
import {EntryStatus, FIELDS_STEP} from '../../utils';
>>>>>>> 7dbafbe5
import { createClient } from 'contentful-management';
import DraftStep from './DraftStep';

const CREATE_STEP = 'create';
const DRAFT_STEP = 'draft';
const SUCCESS_STEP = 'success';

type CreateFlowProps = {
  sdk: DialogAppSDK;
  entry: Entry;
  invocationParams: InvocationParams;
  initialSelectedFields?: string[];
};

const CreateFlow = (props: CreateFlowProps) => {
  const { sdk, entry, initialSelectedFields = [] } = props;
  const [step, setStep] = useState(FIELDS_STEP);
  const [selectedFields, setSelectedFields] = useState<Set<string>>(new Set(initialSelectedFields));
  const [contentBlockName, setContentBlockName] = useState('');
  const [isSubmitting, setIsSubmitting] = useState(false);

  const cma = createClient(
    { apiAdapter: sdk.cmaAdapter },
    {
      type: 'plain',
      defaults: {
        environmentId: sdk.ids.environment,
        spaceId: sdk.ids.space,
      },
    }
  );

  const handleCreate = async () => {
    if (entry.getEntryState() !== EntryStatus.Published && step === CREATE_STEP) {
      setStep(DRAFT_STEP);
      return;
    }

    setIsSubmitting(true);

    const connectedFields = JSON.parse(sdk.parameters.installation.brazeConnectedFields || '{}');
    const entryConnectedFields = connectedFields[entry.id] || [];

    const response = await cma.appActionCall.createWithResponse(
      {
        spaceId: sdk.ids.space,
        environmentId: sdk.ids.environmentAlias ?? sdk.ids.environment,
        appDefinitionId: '3xrrkR4QQr5YqMvOOoIt4y', //sdk.ids.app!,
        appActionId: 'createContentBlocksAction',
      },
      {
        parameters: {
          entryId: entry.id,
          fieldIds: Array.from(selectedFields).join(','),
        },
      }
    );
    const data = JSON.parse(response.response.body);
    // TODO: define type returned by the action
    const newFields = data.results
      .filter((result: any) => result.success)
      .map((result: any) => [result.fieldId, result.contentBlockId]);

    connectedFields[entry.id] = [...entryConnectedFields, ...newFields];
    sdk.parameters.installation.brazeConnectedFields = JSON.stringify(connectedFields);

    // TODO: handle errors
    setIsSubmitting(false);
    setStep(SUCCESS_STEP);
  };

  return (
    <Box
      paddingBottom="spacingM"
      paddingTop="spacingM"
      paddingLeft="spacingL"
      paddingRight="spacingL">
      {step === FIELDS_STEP && (
        <FieldsStep
          entry={entry}
          selectedFields={selectedFields}
          setSelectedFields={setSelectedFields}
          handleNextStep={() => setStep(CREATE_STEP)}
        />
      )}
      {step === CREATE_STEP && (
        <CreateStep
          entry={entry}
          selectedFields={selectedFields}
          contentBlockName={contentBlockName}
          setContentBlockName={setContentBlockName}
          isSubmitting={isSubmitting}
          handlePreviousStep={() => setStep(FIELDS_STEP)}
          handleNextStep={handleCreate}
        />
      )}
      {step === DRAFT_STEP && (
        <DraftStep
          isSubmitting={isSubmitting}
          handlePreviousStep={() => setStep(CREATE_STEP)}
          handleNextStep={handleCreate}
        />
      )}
      {step === SUCCESS_STEP && (
        <SuccessStep
          entry={entry}
          selectedFields={selectedFields}
          handleClose={() => sdk.close({ step: 'close' })}
        />
      )}
    </Box>
  );
};

export default CreateFlow;<|MERGE_RESOLUTION|>--- conflicted
+++ resolved
@@ -6,11 +6,7 @@
 import FieldsStep from './FieldsStep';
 import CreateStep from './CreateStep';
 import SuccessStep from './SuccessStep';
-<<<<<<< HEAD
-import { EntryStatus, FIELDS_STEP } from '../../utils';
-=======
-import {EntryStatus, FIELDS_STEP} from '../../utils';
->>>>>>> 7dbafbe5
+import { EntryStatus, FIELDS_STEP} from '../../utils';
 import { createClient } from 'contentful-management';
 import DraftStep from './DraftStep';
 
