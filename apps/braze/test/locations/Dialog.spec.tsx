--- conflicted
+++ resolved
@@ -35,13 +35,8 @@
   })),
 }));
 
-<<<<<<< HEAD
-const mockCMAEntryItemResponse = createEntry({
-  title: { 'en-US': 'Some Title' },
-=======
 const mockCMAEntryItemResponse = createEntryResponse({
   title: 'Some Title',
->>>>>>> 6781c04b
   fieldId: {
     sys: {
       id: 'referencedEntryId',
