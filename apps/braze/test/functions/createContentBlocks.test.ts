--- conflicted
+++ resolved
@@ -51,16 +51,11 @@
 
   it('should create content blocks for text fields', async () => {
     // Mock entry data
-<<<<<<< HEAD
-    const mockEntry = createEntry({
+    const mockEntry = createEntryResponse({
       title: { 'en-US': 'Test Title' },
       author: { 'en-US': 'Test Author' },
     });
-    const mockContentType = createContentType(['title', 'author']);
-=======
-    const mockEntry = createEntryResponse({ title: 'Test Title', author: 'Test Author' });
     const mockContentType = createContentTypeResponse(['title', 'author']);
->>>>>>> 6781c04b
 
     // Mock API responses
     vi.mocked(mockCma.entry.get).mockResolvedValue(mockEntry);
@@ -143,13 +138,10 @@
 
   it('should convert rich text fields to HTML', async () => {
     // Mock Entry data
-<<<<<<< HEAD
-    const entry = createEntry({ content: { 'en-US': { nodeType: 'document', content: [] } } });
-    const contentType = createContentType(['content'], 'RichText');
-=======
-    const entry = createEntryResponse({ content: { nodeType: 'document', content: [] } });
+    const entry = createEntryResponse({
+      content: { 'en-US': { nodeType: 'document', content: [] } },
+    });
     const contentType = createContentTypeResponse(['content'], 'RichText');
->>>>>>> 6781c04b
 
     // Mock API responses
     vi.mocked(mockCma.entry.get).mockResolvedValue(entry);
@@ -252,16 +244,11 @@
 
   it('should handle API errors', async () => {
     // Mock Entry data
-<<<<<<< HEAD
-    const entry = createEntry({
+    const entry = createEntryResponse({
       title: { 'en-US': 'Test Title' },
       author: { 'en-US': 'Test Author' },
     });
-    const contentType = createContentType(['title', 'author']);
-=======
-    const entry = createEntryResponse({ title: 'Test Title', author: 'Test Author' });
     const contentType = createContentTypeResponse(['title', 'author']);
->>>>>>> 6781c04b
 
     // Mock API responses
     vi.mocked(mockCma.entry.get).mockResolvedValue(entry);
@@ -317,16 +304,11 @@
 
   it('should handle multiple fields with custom names', async () => {
     // Mock Entry data
-<<<<<<< HEAD
-    const entry = createEntry({
+    const entry = createEntryResponse({
       title: { 'en-US': 'Test Title' },
       author: { 'en-US': 'Test Author' },
     });
-    const contentType = createContentType(['title', 'author']);
-=======
-    const entry = createEntryResponse({ title: 'Test Title', author: 'Test Author' });
     const contentType = createContentTypeResponse(['title', 'author']);
->>>>>>> 6781c04b
 
     // Mock API responses
     vi.mocked(mockCma.entry.get).mockResolvedValue(entry);
@@ -409,16 +391,11 @@
 
   it('should handle invalid fieldsData JSON', async () => {
     // Mock Entry data
-<<<<<<< HEAD
-    const entry = createEntry({
+    const entry = createEntryResponse({
       title: { 'en-US': 'Test Title' },
       author: { 'en-US': 'Test Author' },
     });
-    const contentType = createContentType(['title', 'author']);
-=======
-    const entry = createEntryResponse({ title: 'Test Title', author: 'Test Author' });
     const contentType = createContentTypeResponse(['title', 'author']);
->>>>>>> 6781c04b
 
     // Mock API responses
     vi.mocked(mockCma.entry.get).mockResolvedValue(entry);
@@ -439,16 +416,11 @@
 
   it('should handle missing contentBlockNames for a field', async () => {
     // Mock Entry data
-<<<<<<< HEAD
-    const entry = createEntry({
+    const entry = createEntryResponse({
       title: { 'en-US': 'Test Title' },
       author: { 'en-US': 'Test Author' },
     });
-    const contentType = createContentType(['title', 'author']);
-=======
-    const entry = createEntryResponse({ title: 'Test Title', author: 'Test Author' });
     const contentType = createContentTypeResponse(['title', 'author']);
->>>>>>> 6781c04b
 
     // Mock API responses
     vi.mocked(mockCma.entry.get).mockResolvedValue(entry);
@@ -502,13 +474,13 @@
   });
 
   it('should create content blocks for localized fields', async () => {
-    const mockEntry = createEntry({
+    const mockEntry = createEntryResponse({
       title: {
         'en-US': 'English Title',
         'es-ES': 'Spanish Title',
       },
     });
-    const mockContentType = createContentType(['title']);
+    const mockContentType = createContentTypeResponse(['title']);
 
     vi.mocked(mockCma.entry.get).mockResolvedValue(mockEntry);
     vi.mocked(mockCma.contentType.get).mockResolvedValue(mockContentType);
