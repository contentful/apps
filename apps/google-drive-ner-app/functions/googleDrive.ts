--- conflicted
+++ resolved
@@ -8,68 +8,7 @@
 } from './types';
 import { withBadge, withUrn } from './utils';
 
-<<<<<<< HEAD
 import { createYoga } from 'graphql-yoga';
-=======
-import { createSchema, createYoga } from 'graphql-yoga';
-import { GraphQLError } from 'graphql';
-
-/*
- * We re-create a basic subset of the actual payloads in order to showcase how to wrap a REST API.
- * this schema will be use to handle upcoming graphql queries
- *
- * Source: https://developers.google.com/workspace/drive/api/reference/rest/v3/files
- */
-const typeDefs = `
-type File {
-  id: String!
-  name: String!
-  thumbnailLink: String!
-}
-
-type Query {
-  file(search: String, ids: [ID!], id: ID!): [File!]!
-}`;
-
-const schema = createSchema({
-  typeDefs,
-  resolvers: {
-    Query: {
-      file: async (_parent, { search, ids }, _context) => {
-        if (!search && !ids) {
-          throw new GraphQLError('Either search or ids must be provided');
-        }
-
-        const url = search
-          ? `https://www.googleapis.com/drive/v3/files?q=name%20contains%20'${search}'&fields=files(id,name,thumbnailLink)`
-          : `https://www.googleapis.com/drive/v3/files/${ids}`;
-
-        const response = await fetch(url);
-
-        if (!response.ok) {
-          throw new GraphQLError(
-            `Google Drive API returned a non-200 status code: ${response.status}`
-          );
-        }
-
-        const json = await response.json();
-        console.log('Google Drive API Response:', json);
-
-        /**
-         * The PotterDB API returns all the character information, so we grab the subset of it
-         * that matches with the defined graphql schema.
-         *
-         */
-        return json.data.files.map((file: any) => ({
-          id: file.id,
-          title: file.name,
-          image: file.thumbnailLink,
-        }));
-      },
-    },
-  },
-});
->>>>>>> 1ddce5c7
 
 const yoga = createYoga({ schema, graphiql: false });
 
@@ -110,15 +49,10 @@
     },
     context
   );
-<<<<<<< HEAD
   const result = await response.json();
   console.log('Instrospection Response:', JSON.stringify(result, null, 2));
 
   return result;
-=======
-  console.log({ event, context, response });
-  return response.json();
->>>>>>> 1ddce5c7
 };
 
 const searchHandler: ResourcesSearchHandler = async (event, context) => {
