import { vi } from 'vitest';
<<<<<<< HEAD
import { EntryProps } from 'contentful-management';

const mockCma: any = {
  entry: {
    getMany: vi.fn(),
  },
};

export const getManyEntries = (entries: EntryProps[], total?: number) => {
  return {
    items: entries,
    total: total ?? entries.length,
    skip: 0,
    limit: 1000,
    sys: { type: 'Array' },
  };
};
=======

const mockCma: any = {
  contentType: {
    get: vi.fn(),
    getMany: vi.fn().mockResolvedValue({
      items: [
        { sys: { id: 'blogPost' }, name: 'Blog Post' },
        { sys: { id: 'article' }, name: 'Article' },
        { sys: { id: 'page' }, name: 'Page' },
      ],
    }),
  },
};
>>>>>>> b31a27d3

export { mockCma };<|MERGE_RESOLUTION|>--- conflicted
+++ resolved
@@ -1,8 +1,17 @@
 import { vi } from 'vitest';
-<<<<<<< HEAD
 import { EntryProps } from 'contentful-management';
 
 const mockCma: any = {
+  contentType: {
+    get: vi.fn(),
+    getMany: vi.fn().mockResolvedValue({
+      items: [
+        { sys: { id: 'blogPost' }, name: 'Blog Post' },
+        { sys: { id: 'article' }, name: 'Article' },
+        { sys: { id: 'page' }, name: 'Page' },
+      ],
+    }),
+  },
   entry: {
     getMany: vi.fn(),
   },
@@ -17,20 +26,5 @@
     sys: { type: 'Array' },
   };
 };
-=======
-
-const mockCma: any = {
-  contentType: {
-    get: vi.fn(),
-    getMany: vi.fn().mockResolvedValue({
-      items: [
-        { sys: { id: 'blogPost' }, name: 'Blog Post' },
-        { sys: { id: 'article' }, name: 'Article' },
-        { sys: { id: 'page' }, name: 'Page' },
-      ],
-    }),
-  },
-};
->>>>>>> b31a27d3
 
 export { mockCma };