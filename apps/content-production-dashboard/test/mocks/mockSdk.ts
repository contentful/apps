import { vi } from 'vitest';
import { mockCma } from './mockCma';

const mockSdk: any = {
  app: {
    onConfigure: vi.fn(),
    getParameters: vi.fn().mockResolvedValue({}),
    setReady: vi.fn(),
    getCurrentState: vi.fn().mockResolvedValue({}),
  },
  cma: mockCma,
  ids: {
    app: 'test-app',
    space: 'test-space',
    environment: 'test-environment',
<<<<<<< HEAD
=======
  },
  notifier: {
    error: vi.fn(),
    success: vi.fn(),
    warning: vi.fn(),
>>>>>>> b31a27d3
  },
  cma: mockCma,
};

export { mockSdk };<|MERGE_RESOLUTION|>--- conflicted
+++ resolved
@@ -8,19 +8,15 @@
     setReady: vi.fn(),
     getCurrentState: vi.fn().mockResolvedValue({}),
   },
-  cma: mockCma,
   ids: {
     app: 'test-app',
     space: 'test-space',
     environment: 'test-environment',
-<<<<<<< HEAD
-=======
   },
   notifier: {
     error: vi.fn(),
     success: vi.fn(),
     warning: vi.fn(),
->>>>>>> b31a27d3
   },
   cma: mockCma,
 };
