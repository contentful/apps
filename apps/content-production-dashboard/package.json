--- conflicted
+++ resolved
@@ -35,12 +35,8 @@
   "devDependencies": {
     "@contentful/app-scripts": "^2.5.6",
     "@eslint/js": "^9.37.0",
+    "@testing-library/react": "16.3.0",
     "@testing-library/jest-dom": "^6.9.1",
-    "@testing-library/react": "16.3.0",
-<<<<<<< HEAD
-=======
-    "@testing-library/user-event": "^14.6.1",
->>>>>>> b31a27d3
     "@types/node": "24.10.1",
     "@types/react": "18.3.1",
     "@types/react-dom": "18.3.0",
